--- conflicted
+++ resolved
@@ -4,16 +4,10 @@
 import {IMangrove} from "mgv_src/IMangrove.sol";
 import {Forwarder, MangroveOffer} from "mgv_strat_src/strategies/offer_forwarder/abstract/Forwarder.sol";
 import {IOrderLogic} from "mgv_strat_src/strategies/interfaces/IOrderLogic.sol";
-<<<<<<< HEAD
-import {TransferLib} from "mgv_src/strategies/utils/TransferLib.sol";
-import {MgvLib, IERC20} from "mgv_src/MgvLib.sol";
 import {ApprovalInfo} from "./utils/ApprovalTransferLib.sol";
-import {SimpleRouter} from "./routers/SimpleRouter.sol";
-=======
 import {SimpleRouter} from "mgv_strat_src/strategies/routers/SimpleRouter.sol";
 import {MgvLib, IERC20, OLKey} from "mgv_src/MgvLib.sol";
 import {Tick} from "mgv_lib/TickLib.sol";
->>>>>>> 7b00bb6a
 
 ///@title MangroveOrder. A periphery contract to Mangrove protocol that implements "Good till cancelled" (GTC) orders as well as "Fill or kill" (FOK) orders.
 ///@notice A GTC order is a buy (sell) limit order complemented by a bid (ask) limit order, called a resting order, that occurs when the buy (sell) order was partially filled.
@@ -135,15 +129,10 @@
     // * `this` balances: (NAT_THIS +`msg.value`, OUT_THIS, IN_THIS)
 
     // Pulling funds from `msg.sender`'s reserve
-<<<<<<< HEAD
-    uint pulled = router().pull(tko.inbound_tkn, msg.sender, tko.takerGives, true, approvalInfo);
-    require(pulled == tko.takerGives, "mgvOrder/transferInFail");
-=======
     // `takerGives` is derived via same function as in `execute` of core protocol to ensure same behavior.
     uint takerGives = tko.fillWants ? tko.tick.inboundFromOutboundUp(tko.fillVolume) : tko.fillVolume;
-    uint pulled = router().pull(IERC20(tko.olKey.inbound), msg.sender, takerGives, true);
+    uint pulled = router().pull(IERC20(tko.olKey.inbound), msg.sender, takerGives, true, approvalInfo);
     require(pulled == takerGives, "mgvOrder/transferInFail");
->>>>>>> 7b00bb6a
 
     // POST:
     // * (NAT_USER-`msg.value`, OUT_USER, IN_USER-`takerGives`)
