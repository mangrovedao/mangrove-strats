// SPDX-License-Identifier:	BSD-2-Clause
pragma solidity ^0.8.10;

import {IMangrove} from "mgv_src/IMangrove.sol";
import {Forwarder, MangroveOffer} from "mgv_strat_src/strategies/offer_forwarder/abstract/Forwarder.sol";
import {IOrderLogic} from "mgv_strat_src/strategies/interfaces/IOrderLogic.sol";
import {SimpleRouter} from "mgv_strat_src/strategies/routers/SimpleRouter.sol";
import {TransferLib} from "mgv_lib/TransferLib.sol";
import {MgvLib, IERC20, OLKey} from "mgv_src/MgvLib.sol";
import {TickLib} from "mgv_lib/TickLib.sol";

///@title MangroveOrder. A periphery contract to Mangrove protocol that implements "Good till cancelled" (GTC) orders as well as "Fill or kill" (FOK) orders.
///@notice A GTC order is a buy (sell) limit order complemented by a bid (ask) limit order, called a resting order, that occurs when the buy (sell) order was partially filled.
/// If the GTC is for some amount $a_goal$ at a price $p$, and the corresponding limit order was partially filled for $a_now < a_goal$,
/// the resting order should be posted for an amount $a_later = a_goal - a_now$ at price $p$.
///@notice A FOK order is simply a buy or sell limit order that is either completely filled or cancelled. No resting order is posted.
///@dev requiring no partial fill *and* a resting order is interpreted here as an instruction to revert if the resting order fails to be posted (e.g., if below density).

contract MangroveOrder is Forwarder, IOrderLogic {
  ///@notice `expiring[olKey.hash()][offerId]` gives timestamp beyond which `offerId` on the `olKey.(outbound, inbound)` offer list should renege on trade.
  ///@notice if the order tx is included after the expiry date, it reverts.
  ///@dev 0 means no expiry.
  mapping(bytes32 olKeyHash => mapping(uint offerId => uint expiry)) public expiring;

  ///@notice MangroveOrder is a Forwarder logic with a simple router.
  ///@param mgv The mangrove contract on which this logic will run taker and maker orders.
  ///@param deployer The address of the admin of `this` at the end of deployment
  ///@param gasreq The gas required for `this` to execute `makerExecute` and `makerPosthook` when called by mangrove for a resting order.
  constructor(IMangrove mgv, address deployer, uint gasreq) Forwarder(mgv, new SimpleRouter(), gasreq) {
    // adding `this` contract to authorized makers of the router before setting admin rights of the router to deployer
    router().bind(address(this));
    router().setAdmin(deployer);
    // if `msg.sender` is not `deployer`, setting admin of `this` to `deployer`.
    // `deployer` will thus be able to call `activate` on `this` to enable trading on particular assets.
    if (msg.sender != deployer) {
      setAdmin(deployer);
    }
  }

  ///@inheritdoc IOrderLogic
  ///@dev We also allow Mangrove to call this so that it can part of an offer logic.
  function setExpiry(bytes32 olKeyHash, uint offerId, uint date) public mgvOrOwner(olKeyHash, offerId) {
    expiring[olKeyHash][offerId] = date;
    emit SetExpiry(olKeyHash, offerId, date);
  }

  ///@notice updates an offer on Mangrove
  ///@dev this can be used to update price of the resting order
  ///@param olKey the offer list key.
  ///@param tick the tick
  ///@param gives new amount of `olKey.outbound` offer owner gives
  ///@param offerId the id of the offer to be updated
  function updateOffer(OLKey memory olKey, int tick, uint gives, uint offerId)
    external
    payable
    onlyOwner(olKey.hash(), offerId)
  {
    OfferArgs memory args;

    // funds to compute new gasprice is msg.value. Will use old gasprice if no funds are given
    args.fund = msg.value; // if inside a hook (Mangrove is `msg.sender`) this will be 0
    args.olKey = olKey;
    args.tick = tick;
    args.gives = gives;
    args.gasreq = offerGasreq();
    args.noRevert = false; // will throw if Mangrove reverts
    _updateOffer(args, offerId);
  }

  ///@notice Retracts an offer from an Offer List of Mangrove.
  ///@param olKey the offer list key.
  ///@param offerId the identifier of the offer in the offer list
  ///@param deprovision if set to `true` if offer owner wishes to redeem the offer's provision.
  ///@return freeWei the amount of native tokens (in WEI) that have been retrieved by retracting the offer.
  ///@dev An offer that is retracted without `deprovision` is retracted from the offer list, but still has its provisions locked by Mangrove.
  ///@dev Calling this function, with the `deprovision` flag, on an offer that is already retracted must be used to retrieve the locked provisions.
  function retractOffer(OLKey memory olKey, uint offerId, bool deprovision)
    public
    mgvOrOwner(olKey.hash(), offerId)
    returns (uint freeWei)
  {
    return _retractOffer(olKey, offerId, deprovision);
  }

  ///Checks the current timestamps and reneges on trade (by reverting) if the offer has expired.
  ///@inheritdoc MangroveOffer
  function __lastLook__(MgvLib.SingleOrder calldata order) internal virtual override returns (bytes32) {
    uint exp = expiring[order.olKey.hash()][order.offerId];
    require(exp == 0 || block.timestamp <= exp, "mgvOrder/expired");
    return super.__lastLook__(order);
  }

  ///@notice compares a taker order with a market order result and checks whether the order was entirely filled
  ///@param tko the taker order
  ///@param res the market order result
  ///@return true if the order was entirely filled, false otherwise.
  function checkCompleteness(TakerOrder calldata tko, TakerOrderResult memory res) internal pure returns (bool) {
    // The order can be incomplete if the price becomes too high or the end of the book is reached.
    if (tko.fillWants) {
      // when fillWants is true, the market order stops when `fillVolume` units of `outbound` have been obtained (minus potential fees);
      return res.takerGot + res.fee >= tko.fillVolume;
    } else {
      // otherwise, the market order stops when `fillVolume` units of `tko.olKey.inbound` have been sold.
      return res.takerGave >= tko.fillVolume;
    }
  }

  ///@inheritdoc IOrderLogic
  function take(TakerOrder calldata tko) external payable returns (TakerOrderResult memory res) {
    // Checking whether order is expired
    require(tko.expiryDate == 0 || block.timestamp <= tko.expiryDate, "mgvOrder/expired");

    // Notations:
    // NAT_USER: initial value of `msg.sender.balance` (native balance of user)
    // OUT/IN_USER: initial value of `tko.[out|in]bound_tkn.balanceOf(reserve(msg.sender))` (user's reserve balance of tokens)
    // NAT_THIS: initial value of `address(this).balance` (native balance of `this`)
    // OUT/IN_THIS: initial value of `tko.[out|in]bound_tkn.balanceOf(address(this))` (`this` balance of tokens)

    // PRE:
    // * User balances: (NAT_USER -`msg.value`, OUT_USER, IN_USER)
    // * `this` balances: (NAT_THIS +`msg.value`, OUT_THIS, IN_THIS)

    // Pulling funds from `msg.sender`'s reserve
    // `takerGives` is derived via same function as in `execute` of core protocol to ensure same behavior.
    uint takerGives = tko.fillWants ? TickLib.inboundFromOutboundUp(tko.tick, tko.fillVolume) : tko.fillVolume;
    uint pulled = router().pull(IERC20(tko.olKey.inbound), msg.sender, takerGives, true);
    require(pulled == takerGives, "mgvOrder/transferInFail");

    // POST:
    // * (NAT_USER-`msg.value`, OUT_USER, IN_USER-`takerGives`)
    // * (NAT_THIS+`msg.value`, OUT_THIS, IN_THIS+`takerGives`)
    logOrderData(tko);

    (res.takerGot, res.takerGave, res.bounty, res.fee) =
      MGV.marketOrderByTick({olKey: tko.olKey, maxTick: tko.tick, fillVolume: tko.fillVolume, fillWants: tko.fillWants});

    // POST:
    // * (NAT_USER-`msg.value`, OUT_USER, IN_USER-`takerGives`)
    // * (NAT_THIS+`msg.value`+`res.bounty`, OUT_THIS+`res.takerGot`, IN_THIS+`takerGives`-`res.takerGave`)

    bool isComplete = checkCompleteness(tko, res);
    // when `!restingOrder` this implements FOK. When `restingOrder` the `postRestingOrder` function reverts if resting order fails to be posted and `fillOrKill`.
    // therefore we require `fillOrKill => (isComplete \/ restingOrder)`
    require(!tko.fillOrKill || isComplete || tko.restingOrder, "mgvOrder/partialFill");

    // sending inbound tokens to `msg.sender`'s reserve and sending back remaining outbound tokens
    if (res.takerGot > 0) {
      require(
        router().push(IERC20(tko.olKey.outbound), msg.sender, res.takerGot) == res.takerGot, "mgvOrder/pushFailed"
      );
    }
    uint inboundLeft = takerGives - res.takerGave;
    if (inboundLeft > 0) {
      require(router().push(IERC20(tko.olKey.inbound), msg.sender, inboundLeft) == inboundLeft, "mgvOrder/pushFailed");
    }
    // POST:
    // * (NAT_USER-`msg.value`, OUT_USER+`res.takerGot`, IN_USER-`res.takerGave`)
    // * (NAT_THIS+`msg.value`+`res.bounty`, OUT_THIS, IN_THIS)

    ///@dev collected bounty compensates gas consumption for the failed offer, but could be lower than the cost of an additional native token transfer
    /// instead of sending the bounty back to `msg.sender` we recycle it into the resting order's provision (so `msg.sender` can retrieve it when deprovisioning).
    /// corner case: if the bounty is large enough, this will make posting of the resting order fail because of `gasprice` overflow.
    /// The funds will then be sent back to `msg.sender` (see below).
    uint fund = msg.value + res.bounty;

    if ( // resting order is:
      tko.restingOrder // required
        && !isComplete // needed
    ) {
      // When posting a resting order `msg.sender` becomes a maker.
      // For maker orders, outbound tokens are what makers send. Here `msg.sender` sends `tko.olKey.inbound`.
      // The offer list on which this contract must post `msg.sender`'s resting order is thus `(tko.olKey)`
      // the call below will fill the memory data `res`.
      fund = postRestingOrder({tko: tko, olKey: tko.olKey.flipped(), res: res, fund: fund});
      // POST (case `postRestingOrder` succeeded):
      // * (NAT_USER-`msg.value`, OUT_USER+`res.takerGot`, IN_USER-`res.takerGave`)
      // * (NAT_THIS, OUT_THIS, IN_THIS)
      // * `fund == 0`
      // * `ownerData[tko.olKey.flipped().hash()][res.offerId].owner == msg.sender`.
      // * Mangrove emitted an `OfferWrite` log whose `maker` field is `address(this)` and `offerId` is `res.offerId`.

      // POST (case `postRestingOrder` failed):
      // * (NAT_USER-`msg.value`, OUT_USER+`res.takerGot`, IN_USER-`res.takerGave`)
      // * (NAT_THIS+`msg.value`+`res.bounty`, OUT_THIS, IN_THIS)
      // * `fund == msg.value + res.bounty`.
      // * `res.offerId == 0`
    }

    if (fund > 0) {
      // NB this calls gives reentrancy power to callee, but OK since:
      // 1. callee is `msg.sender` so no griefing risk of making this call fail for out of gas
      // 2. w.r.t reentrancy for profit:
      // * from POST above a reentrant call would entail either:
      //   - `fund == 0` (no additional funds transferred)
      //   - or `fund == msg.value + res.bounty` with `msg.value` being from reentrant call and `res.bounty` from a second resting order.
      // Thus no additional fund can be redeemed by caller using reentrancy.
      (bool noRevert,) = msg.sender.call{value: fund}("");
      require(noRevert, "mgvOrder/refundFail");
    }
    // POST (case `postRestingOrder` succeeded)
    // * (NAT_USER, OUT_USER+`res.takerGot`, IN_USER-`res.takerGave`)
    // * (NAT_THIS, OUT_THIS, IN_THIS)
    // POST (else)
    // * (NAT_USER+`res.bounty`, OUT_USER+`res.takerGot`, IN_USER-`res.takerGave`)
    // * (NAT_THIS, OUT_THIS, IN_THIS)

    return res;
  }

  ///@notice logs `MangroveOrderStart`
  ///@param tko the arguments in memory of the taker order
  ///@dev this function avoids loading too many variables on the stack
  function logOrderData(TakerOrder memory tko) internal {
    emit MangroveOrderStart({
      olKeyHash: tko.olKey.hash(),
      taker: msg.sender,
      fillOrKill: tko.fillOrKill,
      tick: tko.tick,
      fillVolume: tko.fillVolume,
      fillWants: tko.fillWants,
      restingOrder: tko.restingOrder
    });
  }

  ///@notice posts a maker order on the (`olKey`) offer list.
  ///@param tko the arguments in memory of the taker order
  ///@param olKey the offer list key.
  ///@param fund amount of WEIs used to cover for the offer bounty (covered gasprice is derived from `fund`).
  ///@param res the result of the taker order.
  ///@return refund the amount to refund to the taker of the fund.
  ///@dev if relative limit price of taker order is `ratio` in the (outbound, inbound) offer list (represented by `tick=log_{1.0001}(ratio)` )
  ///@dev then entailed relative price for resting order must be `1/ratio` (relative price on the (inbound, outbound) offer list)
  ///@dev so with ticks that is `-log(ratio)`, or -tick.
  ///@dev the price of the resting order should be the same as for the max price for the market order.
  function postRestingOrder(TakerOrder calldata tko, OLKey memory olKey, TakerOrderResult memory res, uint fund)
    internal
    returns (uint refund)
  {
    int residualTick = -tko.tick;
    uint residualGives;
    if (tko.fillWants) {
      // partialFill => tko.fillVolume > res.takerGot + res.fee
      uint residualWants = tko.fillVolume - (res.takerGot + res.fee);
      // adapting residualGives to match relative limit price chosen by the taker
<<<<<<< HEAD
      residualGives = LogPriceLib.outboundFromInboundUp(residualLogPrice, residualWants);
=======
      residualGives = TickLib.outboundFromInbound(residualTick, residualWants);
>>>>>>> cac569ff
    } else {
      // partialFill => tko.fillVolume > res.takerGave
      residualGives = tko.fillVolume - res.takerGave;
    }
    OfferArgs memory args = OfferArgs({
      olKey: olKey,
      tick: residualTick,
      gives: residualGives,
      gasreq: offerGasreq(), // using default gasreq of the strat
      gasprice: 0, // ignored
      fund: fund,
      noRevert: true // returns 0 when MGV reverts
    });
    if (tko.offerId == 0) {
      (res.offerId,) = _newOffer(args, msg.sender);
    } else {
      uint offerId = tko.offerId;
      require(ownerData[olKey.hash()][offerId].owner == msg.sender, "AccessControlled/Invalid");
      require(!MGV.offers(olKey, offerId).isLive(), "mgvOrder/offerAlreadyActive");
      if (_updateOffer(args, offerId) == REPOST_SUCCESS) {
        res.offerId = offerId;
      } else {
        res.offerId = 0;
      }
    }
    if (res.offerId == 0) {
      // either:
      // - residualGives is below current density
      // - `fund` is too low and would yield a gasprice that is lower than Mangrove's
      // - `fund` is too high and would yield a gasprice overflow
      // - offer list is not active (Mangrove is not dead otherwise market order would have reverted)
      // reverting when partial fill is not an option
      require(!tko.fillOrKill, "mgvOrder/partialFill");
      // `fund` is no longer needed so sending it back to `msg.sender`
      refund = fund;
    } else {
      // offer was successfully posted
      // `fund` was used and we leave `refund` at 0.

      // setting expiry date for the resting order
      if (tko.expiryDate > 0) {
        setExpiry(olKey.hash(), res.offerId, tko.expiryDate);
      }
    }
  }
}<|MERGE_RESOLUTION|>--- conflicted
+++ resolved
@@ -242,11 +242,7 @@
       // partialFill => tko.fillVolume > res.takerGot + res.fee
       uint residualWants = tko.fillVolume - (res.takerGot + res.fee);
       // adapting residualGives to match relative limit price chosen by the taker
-<<<<<<< HEAD
-      residualGives = LogPriceLib.outboundFromInboundUp(residualLogPrice, residualWants);
-=======
-      residualGives = TickLib.outboundFromInbound(residualTick, residualWants);
->>>>>>> cac569ff
+      residualGives = TickLib.outboundFromInboundUp(residualTick, residualWants);
     } else {
       // partialFill => tko.fillVolume > res.takerGave
       residualGives = tko.fillVolume - res.takerGave;
