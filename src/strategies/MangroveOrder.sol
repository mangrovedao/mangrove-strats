// SPDX-License-Identifier:	BSD-2-Clause
pragma solidity ^0.8.10;

import {IMangrove} from "mgv_src/IMangrove.sol";
import {Forwarder, MangroveOffer} from "mgv_strat_src/strategies/offer_forwarder/abstract/Forwarder.sol";
import {IOrderLogic} from "mgv_strat_src/strategies/interfaces/IOrderLogic.sol";
import {SimpleRouter} from "mgv_strat_src/strategies/routers/SimpleRouter.sol";
import {TransferLib} from "mgv_lib/TransferLib.sol";
import {MgvLib, IERC20, OLKey} from "mgv_src/MgvLib.sol";
import {LogPriceLib} from "mgv_lib/LogPriceLib.sol";

///@title MangroveOrder. A periphery contract to Mangrove protocol that implements "Good till cancelled" (GTC) orders as well as "Fill or kill" (FOK) orders.
///@notice A GTC order is a buy (sell) limit order complemented by a bid (ask) limit order, called a resting order, that occurs when the buy (sell) order was partially filled.
/// If the GTC is for some amount $a_goal$ at a price $p$, and the corresponding limit order was partially filled for $a_now < a_goal$,
/// the resting order should be posted for an amount $a_later = a_goal - a_now$ at price $p$.
///@notice A FOK order is simply a buy or sell limit order that is either completely filled or cancelled. No resting order is posted.
///@dev requiring no partial fill *and* a resting order is interpreted here as an instruction to revert if the resting order fails to be posted (e.g., if below density).

contract MangroveOrder is Forwarder, IOrderLogic {
  ///@notice `expiring[olKey.hash()][offerId]` gives timestamp beyond which `offerId` on the `olKey.(outbound, inbound)` offer list should renege on trade.
  ///@notice if the order tx is included after the expiry date, it reverts.
  ///@dev 0 means no expiry.
  mapping(bytes32 olKeyHash => mapping(uint offerId => uint expiry)) public expiring;

  ///@notice MangroveOrder is a Forwarder logic with a simple router.
  ///@param mgv The mangrove contract on which this logic will run taker and maker orders.
  ///@param deployer The address of the admin of `this` at the end of deployment
  ///@param gasreq The gas required for `this` to execute `makerExecute` and `makerPosthook` when called by mangrove for a resting order.
  constructor(IMangrove mgv, address deployer, uint gasreq) Forwarder(mgv, new SimpleRouter(), gasreq) {
    // adding `this` contract to authorized makers of the router before setting admin rights of the router to deployer
    router().bind(address(this));
    router().setAdmin(deployer);
    // if `msg.sender` is not `deployer`, setting admin of `this` to `deployer`.
    // `deployer` will thus be able to call `activate` on `this` to enable trading on particular assets.
    if (msg.sender != deployer) {
      setAdmin(deployer);
    }
  }

  ///@notice The expiry of the offer has been set
  ///@param olKeyHash the hash of the offer list key.
  ///@param offerId the Mangrove offer id.
  ///@param date in seconds since unix epoch
  event SetExpiry(bytes32 indexed olKeyHash, uint offerId, uint date);

  ///@inheritdoc IOrderLogic
  ///@dev We also allow Mangrove to call this so that it can part of an offer logic.
  function setExpiry(bytes32 olKeyHash, uint offerId, uint date) public mgvOrOwner(olKeyHash, offerId) {
    expiring[olKeyHash][offerId] = date;
    emit SetExpiry(olKeyHash, offerId, date);
  }

  ///@notice updates an offer on Mangrove
  ///@dev this can be used to update price of the resting order
  ///@param olKey the offer list key.
  ///@param logPrice the price
  ///@param gives new amount of `olKey.outbound` offer owner gives
  ///@param offerId the id of the offer to be updated
  function updateOffer(OLKey memory olKey, int logPrice, uint gives, uint offerId)
    external
    payable
    onlyOwner(olKey.hash(), offerId)
  {
    OfferArgs memory args;

    // funds to compute new gasprice is msg.value. Will use old gasprice if no funds are given
    args.fund = msg.value; // if inside a hook (Mangrove is `msg.sender`) this will be 0
    args.olKey = olKey;
    args.logPrice = logPrice;
    args.gives = gives;
    args.gasreq = offerGasreq();
    args.noRevert = false; // will throw if Mangrove reverts
    _updateOffer(args, offerId);
  }

  ///@notice Retracts an offer from an Offer List of Mangrove.
  ///@param olKey the offer list key.
  ///@param offerId the identifier of the offer in the offer list
  ///@param deprovision if set to `true` if offer owner wishes to redeem the offer's provision.
  ///@return freeWei the amount of native tokens (in WEI) that have been retrieved by retracting the offer.
  ///@dev An offer that is retracted without `deprovision` is retracted from the offer list, but still has its provisions locked by Mangrove.
  ///@dev Calling this function, with the `deprovision` flag, on an offer that is already retracted must be used to retrieve the locked provisions.
  function retractOffer(OLKey memory olKey, uint offerId, bool deprovision)
    public
    mgvOrOwner(olKey.hash(), offerId)
    returns (uint freeWei)
  {
    return _retractOffer(olKey, offerId, deprovision);
  }

  ///Checks the current timestamps and reneges on trade (by reverting) if the offer has expired.
  ///@inheritdoc MangroveOffer
  function __lastLook__(MgvLib.SingleOrder calldata order) internal virtual override returns (bytes32) {
    uint exp = expiring[order.olKey.hash()][order.offerId];
    require(exp == 0 || block.timestamp <= exp, "mgvOrder/expired");
    return super.__lastLook__(order);
  }

  ///@notice compares a taker order with a market order result and checks whether the order was entirely filled
  ///@param tko the taker order
  ///@param res the market order result
  ///@return true if the order was entirely filled, false otherwise.
  function checkCompleteness(TakerOrder calldata tko, TakerOrderResult memory res) internal pure returns (bool) {
    // The order can be incomplete if the price becomes too high or the end of the book is reached.
    if (tko.fillWants) {
      // when fillWants is true, the market order stops when `fillVolume` units of `outbound` have been obtained (minus potential fees);
      return res.takerGot + res.fee >= tko.fillVolume;
    } else {
      // otherwise, the market order stops when `fillVolume` units of `tko.olKey.inbound` have been sold.
      return res.takerGave >= tko.fillVolume;
    }
  }

  ///@inheritdoc IOrderLogic
  function take(TakerOrder calldata tko) external payable returns (TakerOrderResult memory res) {
    // Checking whether order is expired
    require(tko.expiryDate == 0 || block.timestamp <= tko.expiryDate, "mgvOrder/expired");

    // Notations:
    // NAT_USER: initial value of `msg.sender.balance` (native balance of user)
    // OUT/IN_USER: initial value of `tko.[out|in]bound_tkn.balanceOf(reserve(msg.sender))` (user's reserve balance of tokens)
    // NAT_THIS: initial value of `address(this).balance` (native balance of `this`)
    // OUT/IN_THIS: initial value of `tko.[out|in]bound_tkn.balanceOf(address(this))` (`this` balance of tokens)

    // PRE:
    // * User balances: (NAT_USER -`msg.value`, OUT_USER, IN_USER)
    // * `this` balances: (NAT_THIS +`msg.value`, OUT_THIS, IN_THIS)

    // Pulling funds from `msg.sender`'s reserve
    // FIXME: is this the correct rounding? Should we pass in takerGives still?
    uint takerGives = tko.fillWants ? LogPriceLib.inboundFromOutboundUp(tko.logPrice, tko.fillVolume) : tko.fillVolume;
    uint pulled = router().pull(IERC20(tko.olKey.inbound), msg.sender, takerGives, true);
    require(pulled == takerGives, "mgvOrder/transferInFail");

    // POST:
    // * (NAT_USER-`msg.value`, OUT_USER, IN_USER-`takerGives`)
    // * (NAT_THIS+`msg.value`, OUT_THIS, IN_THIS+`takerGives`)

    (res.takerGot, res.takerGave, res.bounty, res.fee) = MGV.marketOrderByLogPrice({
      olKey: tko.olKey,
      maxLogPrice: tko.logPrice,
      fillVolume: tko.fillVolume,
      fillWants: tko.fillWants
    });

    // POST:
    // * (NAT_USER-`msg.value`, OUT_USER, IN_USER-`takerGives`)
    // * (NAT_THIS+`msg.value`+`res.bounty`, OUT_THIS+`res.takerGot`, IN_THIS+`takerGives`-`res.takerGave`)

    bool isComplete = checkCompleteness(tko, res);
    // when `!restingOrder` this implements FOK. When `restingOrder` the `postRestingOrder` function reverts if resting order fails to be posted and `fillOrKill`.
    // therefore we require `fillOrKill => (isComplete \/ restingOrder)`
    require(!tko.fillOrKill || isComplete || tko.restingOrder, "mgvOrder/partialFill");

    // sending inbound tokens to `msg.sender`'s reserve and sending back remaining outbound tokens
    if (res.takerGot > 0) {
      require(
        router().push(IERC20(tko.olKey.outbound), msg.sender, res.takerGot) == res.takerGot, "mgvOrder/pushFailed"
      );
    }
    uint inboundLeft = takerGives - res.takerGave;
    if (inboundLeft > 0) {
      require(router().push(IERC20(tko.olKey.inbound), msg.sender, inboundLeft) == inboundLeft, "mgvOrder/pushFailed");
    }
    // POST:
    // * (NAT_USER-`msg.value`, OUT_USER+`res.takerGot`, IN_USER-`res.takerGave`)
    // * (NAT_THIS+`msg.value`+`res.bounty`, OUT_THIS, IN_THIS)

    ///@dev collected bounty compensates gas consumption for the failed offer, but could be lower than the cost of an additional native token transfer
    /// instead of sending the bounty back to `msg.sender` we recycle it into the resting order's provision (so `msg.sender` can retrieve it when deprovisioning).
    /// corner case: if the bounty is large enough, this will make posting of the resting order fail because of `gasprice` overflow.
    /// The funds will then be sent back to `msg.sender` (see below).
    uint fund = msg.value + res.bounty;

    if ( // resting order is:
      tko.restingOrder // required
        && !isComplete // needed
    ) {
      // When posting a resting order `msg.sender` becomes a maker.
      // For maker orders, outbound tokens are what makers send. Here `msg.sender` sends `tko.olKey.inbound`.
      // The offer list on which this contract must post `msg.sender`'s resting order is thus `(tko.olKey)`
      // the call below will fill the memory data `res`.
      fund = postRestingOrder({tko: tko, olKey: tko.olKey.flipped(), res: res, fund: fund});
      // POST (case `postRestingOrder` succeeded):
      // * (NAT_USER-`msg.value`, OUT_USER+`res.takerGot`, IN_USER-`res.takerGave`)
      // * (NAT_THIS, OUT_THIS, IN_THIS)
      // * `fund == 0`
      // * `ownerData[tko.olKey.flipped().hash()][res.offerId].owner == msg.sender`.
      // * Mangrove emitted an `OfferWrite` log whose `maker` field is `address(this)` and `offerId` is `res.offerId`.

      // POST (case `postRestingOrder` failed):
      // * (NAT_USER-`msg.value`, OUT_USER+`res.takerGot`, IN_USER-`res.takerGave`)
      // * (NAT_THIS+`msg.value`+`res.bounty`, OUT_THIS, IN_THIS)
      // * `fund == msg.value + res.bounty`.
      // * `res.offerId == 0`
    }

    if (fund > 0) {
      // NB this calls gives reentrancy power to callee, but OK since:
      // 1. callee is `msg.sender` so no griefing risk of making this call fail for out of gas
      // 2. w.r.t reentrancy for profit:
      // * from POST above a reentrant call would entail either:
      //   - `fund == 0` (no additional funds transferred)
      //   - or `fund == msg.value + res.bounty` with `msg.value` being from reentrant call and `res.bounty` from a second resting order.
      // Thus no additional fund can be redeemed by caller using reentrancy.
      (bool noRevert,) = msg.sender.call{value: fund}("");
      require(noRevert, "mgvOrder/refundFail");
    }
    // POST (case `postRestingOrder` succeeded)
    // * (NAT_USER, OUT_USER+`res.takerGot`, IN_USER-`res.takerGave`)
    // * (NAT_THIS, OUT_THIS, IN_THIS)
    // POST (else)
    // * (NAT_USER+`res.bounty`, OUT_USER+`res.takerGot`, IN_USER-`res.takerGave`)
    // * (NAT_THIS, OUT_THIS, IN_THIS)
    logOrderData(tko, res);
    return res;
  }

  ///@notice logs `OrderSummary`
  ///@param tko the arguments in memory of the taker order
  ///@param res the result of the taker order.
  ///@dev this function avoids loading too many variables on the stack
  function logOrderData(TakerOrder memory tko, TakerOrderResult memory res) internal {
    emit OrderSummary({
      mangrove: MGV,
      olKeyHash: tko.olKey.hash(),
      taker: msg.sender,
      fillOrKill: tko.fillOrKill,
      logPrice: tko.logPrice,
      fillVolume: tko.fillVolume,
      fillWants: tko.fillWants,
      restingOrder: tko.restingOrder,
      expiryDate: tko.expiryDate,
      takerGot: res.takerGot,
      takerGave: res.takerGave,
      bounty: res.bounty,
      fee: res.fee,
      restingOrderId: res.offerId
    });
  }

  ///@notice posts a maker order on the (`olKey`) offer list.
  ///@param tko the arguments in memory of the taker order
  ///@param olKey the offer list key.
  ///@param fund amount of WEIs used to cover for the offer bounty (covered gasprice is derived from `fund`).
  ///@param res the result of the taker order.
  ///@return refund the amount to refund to the taker of the fund.
<<<<<<< HEAD
  ///@dev if relative limit price of taker order is `p` in the (outbound, inbound) offer list
  ///@dev then entailed relative price for resting order must be `1/p` (relative price on the (inbound, outbound) offer list)
  ///@dev with log prices that is `-log(p)`
=======
  ///@dev the price of the resting order should be the same as for the max price for the market order.
>>>>>>> 2a61bc62
  function postRestingOrder(TakerOrder calldata tko, OLKey memory olKey, TakerOrderResult memory res, uint fund)
    internal
    returns (uint refund)
  {
<<<<<<< HEAD
    int residualLogPrice = -tko.logPrice;
=======
    // Log price is in olKey.outbound/olKey.inbound units. The resting order should be in the inverse units, so we flip the log price.
    int offerLogPrice = -tko.logPrice;
>>>>>>> 2a61bc62
    uint residualGives;
    if (tko.fillWants) {
      // partialFill => tko.fillVolume > res.takerGot + res.fee
      uint residualWants = tko.fillVolume - (res.takerGot + res.fee);
      // adapting residualGives to match relative limit price chosen by the taker
      residualGives = LogPriceLib.outboundFromInbound(residualLogPrice, residualWants);
    } else {
      // partialFill => tko.fillVolume > res.takerGave
      residualGives = tko.fillVolume - res.takerGave;
    }
<<<<<<< HEAD
    (res.offerId,) = _newOffer(
      OfferArgs({
        olKey: olKey,
        logPrice: residualLogPrice,
        gives: residualGives,
        gasreq: offerGasreq(), // using default gasreq of the strat
        gasprice: 0, // ignored
        fund: fund,
        noRevert: true // returns 0 when MGV reverts
      }),
      msg.sender
    );
=======
    OfferArgs memory args = OfferArgs({
      olKey: olKey,
      logPrice: offerLogPrice,
      gives: residualGives,
      gasreq: offerGasreq(), // using default gasreq of the strat
      gasprice: 0, // ignored
      fund: fund,
      noRevert: true // returns 0 when MGV reverts
    });
    if (tko.offerId == 0) {
      (res.offerId,) = _newOffer(args, msg.sender);
    } else {
      uint offerId = tko.offerId;
      require(ownerData[olKey.hash()][offerId].owner == msg.sender, "AccessControlled/Invalid");
      require(!MGV.offers(olKey, offerId).isLive(), "mgvOrder/offerAlreadyActive");
      if (_updateOffer(args, offerId) == REPOST_SUCCESS) {
        res.offerId = offerId;
      } else {
        res.offerId = 0;
      }
    }
>>>>>>> 2a61bc62
    if (res.offerId == 0) {
      // either:
      // - residualGives is below current density
      // - `fund` is too low and would yield a gasprice that is lower than Mangrove's
      // - `fund` is too high and would yield a gasprice overflow
      // - offer list is not active (Mangrove is not dead otherwise market order would have reverted)
      // reverting when partial fill is not an option
      require(!tko.fillOrKill, "mgvOrder/partialFill");
      // `fund` is no longer needed so sending it back to `msg.sender`
      refund = fund;
    } else {
      // offer was successfully posted
      // `fund` was used and we leave `refund` at 0.

      // setting expiry date for the resting order
      if (tko.expiryDate > 0) {
        setExpiry(olKey.hash(), res.offerId, tko.expiryDate);
      }
    }
  }
}<|MERGE_RESOLUTION|>--- conflicted
+++ resolved
@@ -245,23 +245,15 @@
   ///@param fund amount of WEIs used to cover for the offer bounty (covered gasprice is derived from `fund`).
   ///@param res the result of the taker order.
   ///@return refund the amount to refund to the taker of the fund.
-<<<<<<< HEAD
   ///@dev if relative limit price of taker order is `p` in the (outbound, inbound) offer list
   ///@dev then entailed relative price for resting order must be `1/p` (relative price on the (inbound, outbound) offer list)
   ///@dev with log prices that is `-log(p)`
-=======
   ///@dev the price of the resting order should be the same as for the max price for the market order.
->>>>>>> 2a61bc62
   function postRestingOrder(TakerOrder calldata tko, OLKey memory olKey, TakerOrderResult memory res, uint fund)
     internal
     returns (uint refund)
   {
-<<<<<<< HEAD
     int residualLogPrice = -tko.logPrice;
-=======
-    // Log price is in olKey.outbound/olKey.inbound units. The resting order should be in the inverse units, so we flip the log price.
-    int offerLogPrice = -tko.logPrice;
->>>>>>> 2a61bc62
     uint residualGives;
     if (tko.fillWants) {
       // partialFill => tko.fillVolume > res.takerGot + res.fee
@@ -272,23 +264,9 @@
       // partialFill => tko.fillVolume > res.takerGave
       residualGives = tko.fillVolume - res.takerGave;
     }
-<<<<<<< HEAD
-    (res.offerId,) = _newOffer(
-      OfferArgs({
-        olKey: olKey,
-        logPrice: residualLogPrice,
-        gives: residualGives,
-        gasreq: offerGasreq(), // using default gasreq of the strat
-        gasprice: 0, // ignored
-        fund: fund,
-        noRevert: true // returns 0 when MGV reverts
-      }),
-      msg.sender
-    );
-=======
     OfferArgs memory args = OfferArgs({
       olKey: olKey,
-      logPrice: offerLogPrice,
+      logPrice: residualLogPrice,
       gives: residualGives,
       gasreq: offerGasreq(), // using default gasreq of the strat
       gasprice: 0, // ignored
@@ -307,7 +285,6 @@
         res.offerId = 0;
       }
     }
->>>>>>> 2a61bc62
     if (res.offerId == 0) {
       // either:
       // - residualGives is below current density
