// SPDX-License-Identifier:	BSD-2-Clause
pragma solidity ^0.8.10;

import {MangroveOffer, TransferLib} from "@mgv-strats/src/strategies/MangroveOffer.sol";
import {IForwarder} from "@mgv-strats/src/strategies/interfaces/IForwarder.sol";
import {RL, AbstractRouter} from "@mgv-strats/src/strategies/routers/abstract/AbstractRouter.sol";
import {RouterProxyFactory, RouterProxy} from "@mgv-strats/src/strategies/routers/RouterProxyFactory.sol";
import {IOfferLogic} from "@mgv-strats/src/strategies/interfaces/IOfferLogic.sol";
import {MgvLib, IERC20, OLKey, OfferDetail, Global, Local} from "@mgv/src/core/MgvLib.sol";
import {IMangrove} from "@mgv/src/IMangrove.sol";

///@title Class for maker contracts that forward offer makers instructions to Mangrove in a permissionless fashion.
///@notice Each offer posted via this contract are managed by their offer maker, not by this contract's admin.
///@notice This class implements IForwarder, which contains specific Forwarder logic functions in additions to IOfferLogic interface.

abstract contract Forwarder is IForwarder, MangroveOffer {
  ///@notice approx of amount of gas units required to complete `__posthookFallback__` when evaluating penalty.
  uint constant GAS_APPROX = 2000;

  ///@notice the router factory contract that is used to deploy offer owner routers
  RouterProxyFactory public immutable ROUTER_FACTORY;

  ///@notice data associated to each offer published on Mangrove by this contract.
  ///@param owner address of the account that can manage (update or retract) the offer
  ///@param weiBalance fraction of `this` balance on Mangrove that is assigned to `owner`.
  ///@dev `OwnerData` packs into one word.
  struct OwnerData {
    address owner;
    uint96 weiBalance;
  }

  ///@notice Owner data mapping.
  ///@dev mapping is olKeyHash -> offerId -> OwnerData
  ///@dev 'ownerData[olKeyHash][offerId].owner == maker` if `maker` is offer owner of `offerId` in the `(out, in)` offer list.
  mapping(bytes32 olKeyHash => mapping(uint offerId => OwnerData)) internal ownerData;

  ///@notice modifier to enforce function caller to be offer owner
  modifier onlyOwner(bytes32 olKeyHash, uint offerId) {
    require(ownerData[olKeyHash][offerId].owner == msg.sender, "AccessControlled/Invalid");
    _;
  }

  ///@notice modifier to enforce function caller to be offer owner or MGV (for use in the offer logic)
  modifier mgvOrOwner(bytes32 olKeyHash, uint offerId) {
    if (msg.sender != address(MGV)) {
      require(ownerData[olKeyHash][offerId].owner == msg.sender, "AccessControlled/Invalid");
    }
    _;
  }

  ///@notice Forwarder constructor
  ///@param mgv the deployed Mangrove contract on which this contract will post offers.
<<<<<<< HEAD
  ///@param factory the router proxy factory contract -- cannot be 0x
  ///@param routerImplementation the deployed SmartRouter contract used to generate proxys for offer owners -- cannot be 0x
  constructor(IMangrove mgv, RouterProxyFactory factory, AbstractRouter routerImplementation)
    MangroveOffer(mgv, routerImplementation)
  {
    ROUTER_FACTORY = factory;
    require(address(factory) != address(0), "Forwarder/0xFactory");
    require(address(routerImplementation) != address(0), "Forwarder/0xRouter");
=======
  ///@param router the router that this contract will use to pull/push liquidity from offer maker's reserve. This must not be `NO_ROUTER`.
  constructor(IMangrove mgv, AbstractRouter router) MangroveOffer(mgv) {
    setRouter(router);
>>>>>>> 359a9aaa
  }

  /// @inheritdoc IOfferLogic
  function setRouter(AbstractRouter router) public virtual override {
    require(router != NO_ROUTER, "Forwarder/noRouter");
    super.setRouter(router);
  }

  ///@inheritdoc IForwarder
  function offerOwners(bytes32 olKeyHash, uint[] calldata offerIds)
    public
    view
    override
    returns (address[] memory offerOwners_)
  {
    offerOwners_ = new address[](offerIds.length);
    for (uint i = 0; i < offerIds.length; ++i) {
      offerOwners_[i] = ownerOf(olKeyHash, offerIds[i]);
    }
  }

  /// @notice grants managing (update/retract) rights on a particular offer.
  /// @param olKeyHash the hash of the offer list key.
  /// @param offerId the offer identifier in the offer list.
  /// @param owner the address of the offer maker.
  /// @param leftover the fraction of `msg.value` that is not locked in the offer provision due to rounding error (see `_newOffer`).
  function addOwner(bytes32 olKeyHash, uint offerId, address owner, uint leftover) internal {
    ownerData[olKeyHash][offerId] = OwnerData({owner: owner, weiBalance: uint96(leftover)});
    emit NewOwnedOffer(olKeyHash, offerId, owner);
  }

  /// @notice computes the maximum `gasprice` that can be covered by the amount of provision given in argument.
  /// @param gasreq the gas required by the offer
  /// @param provision the amount of native token one wishes to use, to provision the offer on Mangrove.
  /// @param offerGasbase Mangrove's offer_gasbase.
  /// @return gasprice the gas price that is covered by `provision` - `leftover`.
  /// @return leftover the sub amount of `provision` that is not used to provision the offer.
  /// @dev the returned gasprice is slightly lower than the real gasprice that the provision can cover because of the rounding error due to division
  function deriveGasprice(uint gasreq, uint provision, uint offerGasbase)
    internal
    pure
    returns (uint gasprice, uint leftover)
  {
    unchecked {
      uint num = (offerGasbase + gasreq) * 1e6;
      // pre-check to avoid underflow since 0 is interpreted as "use Mangrove's gasprice"
      require(provision >= num, "mgv/insufficientProvision");
      // Gasprice is eventually a uint26, so too much provision would yield a gasprice overflow
      // Reverting here with a clearer reason
      require(provision < ((1 << 26) - 1) * num, "Forwarder/provisionTooHigh");
      gasprice = provision / num;

      // computing amount of native tokens that are not going to be locked on Mangrove
      // this amount should still be recoverable by offer maker when retracting the offer
      leftover = provision - (gasprice * num);
    }
  }

  /// @inheritdoc IForwarder
  function ownerOf(bytes32 olKeyHash, uint offerId) public view override returns (address owner) {
    owner = ownerData[olKeyHash][offerId].owner;
    require(owner != address(0), "Forwarder/unknownOffer");
  }

  /// @inheritdoc IOfferLogic
  function router(address fundOwner) public view override returns (AbstractRouter) {
    return AbstractRouter(address(ROUTER_FACTORY.computeProxyAddress(fundOwner, ROUTER_IMPLEMENTATION)));
  }

  /// @notice Derives the gas price for the new offer and verifies it against the global configuration.
  /// @param args function's arguments in memory
  /// @return gasprice the gas price that is covered by `provision` - `leftover`.
  /// @return leftover the sub amount of `provision` that is not used to provision the offer.
  /// @dev the returned gasprice is slightly lower than the real gasprice that the provision can cover because of the rounding error due to division
  function deriveAndCheckGasprice(OfferArgs memory args) internal view returns (uint gasprice, uint leftover) {
    (Global global, Local local) = MGV.config(args.olKey);
    // computing max `gasprice` such that `offData.fund` covers `offData.gasreq` at `gasprice`
    (gasprice, leftover) = deriveGasprice(args.gasreq, args.fund, local.offer_gasbase());
    // mangrove will take max(`mko.gasprice`, `global.gasprice`)
    // if `mko.gasprice < global.gasprice` Mangrove will use available provision of this contract to provision the offer
    // this would potentially take native tokens that have been released after some offer managed by this contract have failed
    // so one needs to make sure here that only provision of this call will be used to provision the offer on mangrove
    require(gasprice >= global.gasprice(), "mgv/insufficientProvision");
  }

  /// @notice Inserts a new offer on a Mangrove Offer List
  /// @dev If inside a hook, one should call `_newOffer` to create a new offer and not directly `MGV.newOffer` to make sure one is correctly dealing with:
  /// * offer ownership
  /// * offer provisions and gasprice
  /// * offer owner has a router proxy for when her offer is taken
  /// @param args function's arguments in memory
  /// @param owner the address of the offer owner
  /// @return offerId the identifier of the new offer on the offer list. Can be 0 if posting was rejected by Mangrove and `args.noRevert` is `true`.
  /// @return status the status of the new offer on Mangrove if the call has not reverted. It may be NEW_OFFER_SUCCESS or Mangrove's revert reason if `args.noRevert` was set to true.
  /// Forwarder logic does not manage user funds on Mangrove, as a consequence:
  /// An offer maker's redeemable provisions on Mangrove is just the sum $S_locked(maker)$ of locked provision in all live offers it owns
  /// plus the sum $S_free(maker)$ of `weiBalance`'s in all dead offers it owns (see `OwnerData.weiBalance`).
  /// Notice $\sum_i S_free(maker_i)$ <= MGV.balanceOf(address(this))`.
  /// Any fund of an offer maker on Mangrove that is either not locked on Mangrove or stored in the `OwnerData` free wei's is thus not recoverable by the offer maker (although it is admin recoverable).
  /// Therefore we need to make sure that all `msg.value` is either used to provision the offer at `gasprice` or stored in the offer data under `weiBalance`.
  /// To do so, we do not let offer maker fix a gasprice. Rather we derive the gasprice based on `msg.value`.
  /// Because of rounding errors in `deriveGasprice` a small amount of WEIs will accumulate in mangrove's balance of `this` contract
  /// We assign this leftover to the corresponding `weiBalance` of `OwnerData`.
  function _newOffer(OfferArgs memory args, address owner) internal returns (uint offerId, bytes32 status) {
    // convention for default gasreq value
    (uint gasprice, uint leftover) = deriveAndCheckGasprice(args);

    // the call below cannot revert for lack of provision (by design)
    // it may still revert if `args.fund` yields a gasprice that is too high (Mangrove's gasprice must hold on 26 bits)
    // or if `args.gives` is below density (dust)
    try MGV.newOfferByTick{value: args.fund}(args.olKey, args.tick, args.gives, args.gasreq, gasprice) returns (
      uint offerId_
    ) {
      // assign `offerId_` to caller
      addOwner(args.olKey.hash(), offerId_, owner, leftover);
      offerId = offerId_;
      status = NEW_OFFER_SUCCESS;
    } catch Error(string memory reason) {
      /// letting revert bubble up unless `noRevert` is positioned.
      require(args.noRevert, reason);
      status = bytes32(bytes(reason));
    }
  }

  struct UpdateOfferVars {
    uint leftover;
    Global global;
    Local local;
    OfferDetail offerDetail;
  }

  ///@inheritdoc MangroveOffer
  ///@notice Internal `updateOffer`, using arguments and variables on memory to avoid stack too deep.
  ///@return reason Either REPOST_SUCCESS or Mangrove's revert reason if update was rejected by Mangrove and `args.noRevert` is `true`.
  function _updateOffer(OfferArgs memory args, uint offerId) internal override returns (bytes32 reason) {
    unchecked {
      UpdateOfferVars memory vars;
      (vars.global, vars.local) = MGV.config(args.olKey);
      vars.offerDetail = MGV.offerDetails(args.olKey, offerId);

      uint old_gasreq = vars.offerDetail.gasreq();
      // re-deriving gasprice only if necessary
      if (
        args.fund > 0 // user adds more provision
          || args.gasreq != old_gasreq // offer's `gasreq` is modified
          || vars.offerDetail.offer_gasbase() != vars.local.offer_gasbase() // governance has updated `offer_gasbase`
      ) {
        // adding current locked provision to funds (0 if offer is deprovisioned)
        uint locked_funds = vars.offerDetail.gasprice() * 1e6 * (old_gasreq + vars.offerDetail.offer_gasbase());
        // note that if `args.gasreq < old_gasreq` then offer gasprice will increase (even if `args.fund == 0`) to match the incurred excess of locked provision
        (args.gasprice, vars.leftover) =
          deriveGasprice(args.gasreq, args.fund + locked_funds, vars.local.offer_gasbase());

        // leftover can be safely cast to uint96 since it's a rounding error
        // adding `leftover` to potential previous value since it was not included in args.fund
        ownerData[args.olKey.hash()][offerId].weiBalance += uint96(vars.leftover);
      } else {
        // no funds are added so we keep old gasprice
        args.gasprice = vars.offerDetail.gasprice();
      }
      // if `args.fund` is too low, offer gasprice might be below mangrove's gasprice
      // Mangrove will then take its own gasprice for the offer and would possibly tap into `this` contract's balance to cover for the missing provision
      require(args.gasprice >= vars.global.gasprice(), "mgv/insufficientProvision");
      try MGV.updateOfferByTick{value: args.fund}(
        args.olKey, args.tick, args.gives, args.gasreq, args.gasprice, offerId
      ) {
        return REPOST_SUCCESS;
      } catch Error(string memory _reason) {
        require(args.noRevert, _reason);
        return bytes32(bytes(_reason));
      }
    }
  }

  ///@inheritdoc IOfferLogic
  function provisionOf(OLKey memory olKey, uint offerId) external view override returns (uint provision) {
    provision = _provisionOf(olKey, offerId);
    unchecked {
      provision += ownerData[olKey.hash()][offerId].weiBalance;
    }
  }

  ///@notice Retracts an offer from an Offer List of Mangrove.
  ///@param olKey the offer list key.
  ///@param offerId the identifier of the offer in the offer list
  ///@param deprovision if set to `true` if offer owner wishes to redeem the offer's provision.
  ///@return freeWei the amount of native tokens (in WEI) that have been retrieved by retracting the offer.
  ///@dev An offer that is retracted without `deprovision` is retracted from the offer list, but still has its provisions locked by Mangrove.
  ///@dev Calling this function, with the `deprovision` flag, on an offer that is already retracted must be used to retrieve the locked provisions.
  function _retractOffer(OLKey memory olKey, uint offerId, bool deprovision) internal returns (uint freeWei) {
    OwnerData storage od = ownerData[olKey.hash()][offerId];
    freeWei = deprovision ? od.weiBalance : 0; // (a)
    freeWei += MGV.retractOffer(olKey, offerId, deprovision); // (b)
    if (freeWei > 0) {
      // pulling free wei from Mangrove to `this`
      require(MGV.withdraw(freeWei), "Forwarder/withdrawFail");
      // resetting pending returned provision
      od.weiBalance = 0;
      // Griefing issue: the call below could occur nested inside a call to `makerExecute` originating from Mangrove, so `owner` could make the current trade fail.
      // Here we are safe because callee is offer owner and has no incentive to make current trade fail or waste gas.
      // w.r.t reentrancy:
      // * `od.weiBalance` is set to 0 (storage write) prior to this call, so a reentrant call to `retractOffer` would give `freeWei = 0` at (a)
      // * further call to `MGV.retractOffer` will yield no more WEIs so `freeWei += 0` at (b)
      // * (a /\ b) imply that the above call to `MGV.withdraw` will be done with `freeWei == 0`.
      // * `retractOffer` is the only function that allows non admin users to withdraw WEIs from Mangrove.
      (bool noRevert,) = od.owner.call{value: freeWei}("");
      require(noRevert, "mgvOffer/weiTransferFail");
    }
  }

  ///@dev put received inbound tokens on offer maker's reserve during `makerExecute`
  /// if nothing is done at that stage then it could still be done during `makerPosthook`.
  /// However one would then need to pay attention to the following fact:
  /// if `order.olKey.inbound_tkn` is not pushed to reserve during `makerExecute`, in the posthook of this offer execution, the `order.olKey.inbound_tkn` balance of this contract would then contain
  /// the sum of all payments of offers managed by `this` that are in a better position in the offer list (because posthook is called in the call stack order).
  ///@inheritdoc MangroveOffer
  function __put__(uint amount, MgvLib.SingleOrder calldata order) internal virtual override returns (uint) {
    bytes32 olKeyHash = order.olKey.hash();
    address owner = ownerOf(olKeyHash, order.offerId);
    AbstractRouter ownerRouter = router(owner);
    // exact transfer approval in order to be able to push funds to the router
    _approveProxy(IERC20(order.olKey.inbound_tkn), RouterProxy(payable(address(ownerRouter))), amount);

    RL.RoutingOrder memory pushOrder = RL.RoutingOrder({
      amount: amount,
      olKeyHash: olKeyHash,
      offerId: order.offerId,
      token: IERC20(order.olKey.inbound_tkn),
      fundOwner: owner
    });
    return amount - ownerRouter.push(pushOrder);
  }

  ///@dev get outbound tokens from offer owner reserve
  ///@inheritdoc MangroveOffer
  function __get__(uint amount, MgvLib.SingleOrder calldata order) internal virtual override returns (uint) {
    bytes32 olKeyHash = order.olKey.hash();
    address owner = ownerOf(olKeyHash, order.offerId);
    AbstractRouter ownerRouter = router(owner);
    // telling proxy one is requiring `amount` of `outTkn` for `owner`.
    // because `pull` is strict, `pulled <= amount` (cannot be greater)
    // we do not check local balance here because multi user contracts do not keep more balance than what has been pulled
    // note we assume here that:
    // 1. proxy has been previously deployed
    // 2. offer owner has approved proxy for outbound token transfer (this may be done prior to proxy deployment thanks to deterministic address of the proxy)
    return amount
      - ownerRouter.pull(
        RL.RoutingOrder({
          amount: amount,
          olKeyHash: olKeyHash,
          token: IERC20(order.olKey.outbound_tkn),
          offerId: order.offerId,
          fundOwner: owner
        }),
        true
      ); // this will make trade fail if `missing > pulled` and this `get` is not nested in another `get` in descendant of this class.
  }

  ///@dev if offer failed to execute, Mangrove retracts and deprovisions it after the posthook call.
  /// As a consequence if this hook is reached, `this` balance on Mangrove *will* increase, after the posthook,
  /// of some amount $n$ of native tokens. We evaluate here an underapproximation $~n$ in order to credit the offer maker in a pull based manner:
  /// failed offer owner can retrieve $~n$ by calling `retractOffer` on the failed offer.
  /// because $~n<n$ a small amount of WEIs will accumulate on the balance of `this` on Mangrove over time.
  /// Note that these WEIs are not burnt since they can be admin retrieved using `withdrawFromMangrove`.
  /// @inheritdoc MangroveOffer
  function __handleResidualProvision__(MgvLib.SingleOrder calldata order) internal virtual override {
    mapping(uint => OwnerData) storage semiBookOwnerData = ownerData[order.olKey.hash()];
    // NB if several offers of `this` contract have failed during the market order, the balance of this contract on Mangrove will contain cumulated free provision

    // computing an under approximation of returned provision because of this offer's failure
    uint gasreq = order.offerDetail.gasreq();
    uint provision = 1e6 * order.offerDetail.gasprice() * (gasreq + order.offerDetail.offer_gasbase());

    // gasUsed estimate to complete posthook and penalize this offer is ~1750 (empirical estimate)
    uint gasprice = order.global.gasprice() * 1e6;
    uint approxGasConsumption = gasreq + GAS_APPROX + order.local.offer_gasbase();
    uint approxBounty = (approxGasConsumption - gasleft()) * gasprice;
    uint approxReturnedProvision = approxBounty >= provision ? 0 : provision - approxBounty;

    // storing the portion of this contract's balance on Mangrove that should be attributed back to the failing offer's owner
    // those free WEIs can be retrieved by offer owner, by calling `retractOffer` with the `deprovision` flag.
    semiBookOwnerData[order.offerId].weiBalance += uint96(approxReturnedProvision);
  }
}<|MERGE_RESOLUTION|>--- conflicted
+++ resolved
@@ -50,7 +50,6 @@
 
   ///@notice Forwarder constructor
   ///@param mgv the deployed Mangrove contract on which this contract will post offers.
-<<<<<<< HEAD
   ///@param factory the router proxy factory contract -- cannot be 0x
   ///@param routerImplementation the deployed SmartRouter contract used to generate proxys for offer owners -- cannot be 0x
   constructor(IMangrove mgv, RouterProxyFactory factory, AbstractRouter routerImplementation)
@@ -59,17 +58,6 @@
     ROUTER_FACTORY = factory;
     require(address(factory) != address(0), "Forwarder/0xFactory");
     require(address(routerImplementation) != address(0), "Forwarder/0xRouter");
-=======
-  ///@param router the router that this contract will use to pull/push liquidity from offer maker's reserve. This must not be `NO_ROUTER`.
-  constructor(IMangrove mgv, AbstractRouter router) MangroveOffer(mgv) {
-    setRouter(router);
->>>>>>> 359a9aaa
-  }
-
-  /// @inheritdoc IOfferLogic
-  function setRouter(AbstractRouter router) public virtual override {
-    require(router != NO_ROUTER, "Forwarder/noRouter");
-    super.setRouter(router);
   }
 
   ///@inheritdoc IForwarder
