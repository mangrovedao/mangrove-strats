--- conflicted
+++ resolved
@@ -299,32 +299,12 @@
   /// because $~n<n$ a small amount of WEIs will accumulate on the balance of `this` on Mangrove over time.
   /// Note that these WEIs are not burnt since they can be admin retrieved using `withdrawFromMangrove`.
   /// @inheritdoc MangroveOffer
-<<<<<<< HEAD
-
-  function __posthookFallback__(MgvLib.SingleOrder calldata order, MgvLib.OrderResult calldata result)
-    internal
-    virtual
-    override
-    returns (bytes32)
-  {
-    result; // ssh
-=======
   function __handleResidualProvision__(MgvLib.SingleOrder calldata order) internal virtual override {
->>>>>>> c55978ee
     mapping(uint => OwnerData) storage semiBookOwnerData =
       ownerData[IERC20(order.outbound_tkn)][IERC20(order.inbound_tkn)];
     // NB if several offers of `this` contract have failed during the market order, the balance of this contract on Mangrove will contain cumulated free provision
 
     // computing an under approximation of returned provision because of this offer's failure
-<<<<<<< HEAD
-    (MgvStructs.GlobalPacked global, MgvStructs.LocalPacked local) = MGV.config(order.outbound_tkn, order.inbound_tkn);
-
-    uint offer_gasreq = order.offerDetail.gasreq();
-    uint provision = 10 ** 9 * order.offerDetail.gasprice() * (offer_gasreq + order.offerDetail.offer_gasbase());
-
-    // gasUsed estimate to complete posthook and penalize this offer is ~1750 (empirical estimate)
-    uint approxBounty = (offer_gasreq - (gasleft() - GAS_APPROX) + local.offer_gasbase()) * global.gasprice() * 10 ** 9;
-=======
     uint gasreq = order.offerDetail.gasreq();
     uint provision = 10 ** 9 * order.offerDetail.gasprice() * (gasreq + order.offerDetail.offer_gasbase());
 
@@ -332,7 +312,6 @@
     uint gasprice = order.global.gasprice() * 10 ** 9;
     uint approxGasConsumption = gasreq + GAS_APPROX + order.local.offer_gasbase();
     uint approxBounty = (approxGasConsumption - gasleft()) * gasprice;
->>>>>>> c55978ee
     uint approxReturnedProvision = approxBounty >= provision ? 0 : provision - approxBounty;
 
     // storing the portion of this contract's balance on Mangrove that should be attributed back to the failing offer's owner
