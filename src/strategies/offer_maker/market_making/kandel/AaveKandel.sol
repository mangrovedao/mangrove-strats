--- conflicted
+++ resolved
@@ -5,13 +5,8 @@
 import {MgvLib, OLKey} from "mgv_src/core/MgvLib.sol";
 import {AavePooledRouter} from "mgv_strat_src/strategies/routers/integrations/AavePooledRouter.sol";
 import {IATokenIsh} from "mgv_strat_src/strategies/vendor/aave/v3/IATokenIsh.sol";
-<<<<<<< HEAD
-import {LongKandel} from "./abstract/LongKandel.sol";
-import {AbstractKandel} from "./abstract/AbstractKandel.sol";
-=======
 import {GeometricKandel} from "./abstract/GeometricKandel.sol";
 import {CoreKandel} from "./abstract/CoreKandel.sol";
->>>>>>> a837f052
 import {OfferType} from "./abstract/TradesBaseQuotePair.sol";
 import {IMangrove} from "mgv_src/IMangrove.sol";
 import {IERC20} from "mgv_lib/IERC20.sol";
@@ -26,13 +21,8 @@
   ///@param olKeyBaseQuote The OLKey for the outbound_tkn base and inbound_tkn quote offer list Kandel will act on, the flipped OLKey is used for the opposite offer list.
   ///@param gasreq the gasreq to use for offers
   ///@param reserveId identifier of this contract's reserve when using a router.
-<<<<<<< HEAD
-  constructor(IMangrove mgv, IERC20 base, IERC20 quote, uint gasreq, uint gasprice, address reserveId)
-    LongKandel(mgv, base, quote, gasreq, gasprice, reserveId)
-=======
   constructor(IMangrove mgv, OLKey memory olKeyBaseQuote, uint gasreq, address reserveId)
     GeometricKandel(mgv, olKeyBaseQuote, gasreq, reserveId)
->>>>>>> a837f052
   {
     // one makes sure it is not possible to deploy an AAVE kandel on aTokens
     // allowing Kandel to deposit aUSDC for instance would conflict with other Kandel instances bound to the same router
@@ -70,11 +60,7 @@
     setGasreq(offerGasreq());
   }
 
-<<<<<<< HEAD
-  ///@notice Deposits funds to the contract's reserve
-=======
   ///@notice deposits funds to be available for being offered. Will increase `pending`.
->>>>>>> a837f052
   ///@param baseAmount the amount of base tokens to deposit.
   ///@param quoteAmount the amount of quote tokens to deposit.
   function depositFunds(uint baseAmount, uint quoteAmount) public override {
@@ -84,23 +70,10 @@
     pooledRouter().pushAndSupply(BASE, baseAmount, QUOTE, quoteAmount, RESERVE_ID);
   }
 
-<<<<<<< HEAD
-  ///@notice withdraws base and quote from the contract's reserve
-  ///@param baseAmount to withdraw (use uint(-1) for the whole balance)
-  ///@param quoteAmount to withdraw (use uint(-1) for the whole balance)
-  ///@param recipient the address to which the withdrawn funds should be sent to.
-  function withdrawFunds(uint baseAmount, uint quoteAmount, address recipient) public override onlyAdmin {
-    if (baseAmount != 0) {
-      pooledRouter().withdraw(BASE, RESERVE_ID, baseAmount);
-    }
-    if (quoteAmount != 0) {
-      pooledRouter().withdraw(QUOTE, RESERVE_ID, quoteAmount);
-=======
   ///@inheritdoc CoreKandel
   function withdrawFundsForToken(IERC20 token, uint amount, address recipient) internal override {
     if (amount != 0) {
       pooledRouter().withdraw(token, RESERVE_ID, amount);
->>>>>>> a837f052
     }
     super.withdrawFundsForToken(token, amount, recipient);
   }
