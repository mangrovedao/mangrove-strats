// SPDX-License-Identifier:	BSD-2-Clause
pragma solidity ^0.8.10;

import {MangroveOffer} from "@mgv-strats/src/strategies/MangroveOffer.sol";
import {MgvLib, OLKey} from "@mgv/src/core/MgvLib.sol";
import {AavePooledRouter} from "@mgv-strats/src/strategies/routers/integrations/AavePooledRouter.sol";
import {IATokenIsh} from "@mgv-strats/src/strategies/vendor/aave/v3/IATokenIsh.sol";
import {GeometricKandel} from "./abstract/GeometricKandel.sol";
import {CoreKandel} from "./abstract/CoreKandel.sol";
import {OfferType} from "./abstract/TradesBaseQuotePair.sol";
import {IMangrove} from "@mgv/src/IMangrove.sol";
import {IERC20} from "@mgv/lib/IERC20.sol";

///@title A Kandel strat with geometric price progression which stores funds on AAVE to generate yield.
contract AaveKandel is GeometricKandel {
  ///@notice Indication that this is first puller (returned from __lastLook__) so posthook should deposit liquidity on AAVE
  bytes32 internal constant IS_FIRST_PULLER = "IS_FIRST_PULLER";

  ///@notice Constructor
  ///@param mgv The Mangrove deployment.
  ///@param olKeyBaseQuote The OLKey for the outbound_tkn base and inbound_tkn quote offer list Kandel will act on, the flipped OLKey is used for the opposite offer list.
  ///@param gasreq the gasreq to use for offers
  ///@param reserveId identifier of this contract's reserve when using a router.
  constructor(IMangrove mgv, OLKey memory olKeyBaseQuote, uint gasreq, address reserveId)
    GeometricKandel(mgv, olKeyBaseQuote, gasreq, reserveId)
  {
    // one makes sure it is not possible to deploy an AAVE kandel on aTokens
    // allowing Kandel to deposit aUSDC for instance would conflict with other Kandel instances bound to the same router
    // and trading on USDC.
    // The code in isOverlying verifies that neither base nor quote are official AAVE overlyings.
    require(
      !isOverlying(olKeyBaseQuote.outbound_tkn) && !isOverlying(olKeyBaseQuote.inbound_tkn),
      "AaveKandel/cannotTradeAToken"
    );
  }

  /// @notice Verifies that token is not an official AAVE overlying.
  /// @param token the token to verify.
  /// @return true if overlying; otherwise, false.
  function isOverlying(address token) internal view returns (bool) {
    try IATokenIsh(token).UNDERLYING_ASSET_ADDRESS() returns (address) {
      return true;
    } catch {}
    return false;
  }

  ///@notice returns the router as an Aave router
  ///@return The aave router.
  function pooledRouter() private view returns (AavePooledRouter) {
    return AavePooledRouter(address(router()));
  }

  ///@notice Sets the AaveRouter as router and activates router for base and quote
  ///@param router_ the Aave router to use.
  function initialize(AavePooledRouter router_) external onlyAdmin {
    setRouter(router_);
    // calls below will fail if router's admin has not bound router to `this`. We call __activate__ instead of activate just to save gas.
    __activate__(BASE);
    __activate__(QUOTE);
    setGasreq(offerGasreq());
  }

  ///@notice deposits funds to be available for being offered. Will increase `pending`.
  ///@param baseAmount the amount of base tokens to deposit.
  ///@param quoteAmount the amount of quote tokens to deposit.
  function depositFunds(uint baseAmount, uint quoteAmount) public override {
    // transfer funds from caller to this
    super.depositFunds(baseAmount, quoteAmount);
    // push funds on the router (and supply on AAVE)
    pooledRouter().pushAndSupply(BASE, baseAmount, QUOTE, quoteAmount, RESERVE_ID);
  }

<<<<<<< HEAD
  ///@inheritdoc AbstractKandel
  ///@notice tries to withdraw funds on this contract's balance and then reaches out to the router available funds for the remainder
  function withdrawFunds(uint baseAmount, uint quoteAmount, address recipient) public override onlyAdmin {
    uint localBase = BASE.balanceOf(address(this));
    uint localQuote = QUOTE.balanceOf(address(this));

    // if amount is `type(uint).max` tell the router to withdraw all it can (i.e. pass `type(uint).max` to the router)
    // else withdraw only if there is not enough funds on this contract to match amount
    uint baseAmount_ = baseAmount == type(uint).max ? baseAmount : localBase > baseAmount ? 0 : baseAmount - localBase;
    uint quoteAmount_ =
      quoteAmount == type(uint).max ? quoteAmount : localQuote > quoteAmount ? 0 : quoteAmount - localQuote;

    if (baseAmount_ > 0) {
      pooledRouter().withdraw(BASE, RESERVE_ID, baseAmount_);
    }
    if (quoteAmount_ > 0) {
      pooledRouter().withdraw(QUOTE, RESERVE_ID, quoteAmount_);
=======
  ///@inheritdoc CoreKandel
  function withdrawFundsForToken(IERC20 token, uint amount, address recipient) internal override {
    if (amount != 0) {
      pooledRouter().withdraw(token, RESERVE_ID, amount);
>>>>>>> 77540466
    }
    super.withdrawFundsForToken(token, amount, recipient);
  }

<<<<<<< HEAD
  ///@notice returns the amount of the router's that can be used by this contract, as well as local balance for the token offered for the offer type.
  ///@inheritdoc AbstractKandel
=======
  ///@notice returns the amount of the router's balance that belong to this contract for the token offered for the offer type.
  ///@param ba the offer type.
  ///@return balance the balance of the token.
>>>>>>> 77540466
  function reserveBalance(OfferType ba) public view override returns (uint balance) {
    IERC20 token = outboundOfOfferType(ba);
    return pooledRouter().balanceOfReserve(token, RESERVE_ID) + super.reserveBalance(ba);
  }

  /// @notice Verifies, prior to pulling funds from the router, whether pull will be fetching funds on AAVE
  /// @inheritdoc MangroveOffer
  function __lastLook__(MgvLib.SingleOrder calldata order) internal override returns (bytes32) {
    bytes32 makerData = super.__lastLook__(order);
    return
      (IERC20(order.olKey.outbound_tkn).balanceOf(address(router())) < order.takerWants) ? IS_FIRST_PULLER : makerData;
  }

  ///@notice overrides and replaces Direct's posthook in order to push and supply on AAVE with a single call when offer logic is the first to pull funds from AAVE
  ///@inheritdoc MangroveOffer
  function __posthookSuccess__(MgvLib.SingleOrder calldata order, bytes32 makerData)
    internal
    override
    returns (bytes32 repostStatus)
  {
    // handle dual offer posting
    transportSuccessfulOrder(order);

    // handles pushing back liquidity to the router
    if (makerData == IS_FIRST_PULLER) {
      // if first puller, then router should deposit liquidity on AAVE
      pooledRouter().pushAndSupply(
        BASE, BASE.balanceOf(address(this)), QUOTE, QUOTE.balanceOf(address(this)), RESERVE_ID
      );
      // reposting offer residual if any - but do not call super, since Direct will flush tokens unnecessarily
      repostStatus = MangroveOffer.__posthookSuccess__(order, makerData);
    } else {
      // reposting offer residual if any - call super to flush tokens to router
      repostStatus = super.__posthookSuccess__(order, makerData);
    }
  }
}<|MERGE_RESOLUTION|>--- conflicted
+++ resolved
@@ -70,42 +70,24 @@
     pooledRouter().pushAndSupply(BASE, baseAmount, QUOTE, quoteAmount, RESERVE_ID);
   }
 
-<<<<<<< HEAD
-  ///@inheritdoc AbstractKandel
+  ///@inheritdoc CoreKandel
   ///@notice tries to withdraw funds on this contract's balance and then reaches out to the router available funds for the remainder
-  function withdrawFunds(uint baseAmount, uint quoteAmount, address recipient) public override onlyAdmin {
-    uint localBase = BASE.balanceOf(address(this));
-    uint localQuote = QUOTE.balanceOf(address(this));
+  function withdrawFundsForToken(IERC20 token, uint amount, address recipient) internal override {
+    uint localBalance = token.balanceOf(address(this));
 
     // if amount is `type(uint).max` tell the router to withdraw all it can (i.e. pass `type(uint).max` to the router)
     // else withdraw only if there is not enough funds on this contract to match amount
-    uint baseAmount_ = baseAmount == type(uint).max ? baseAmount : localBase > baseAmount ? 0 : baseAmount - localBase;
-    uint quoteAmount_ =
-      quoteAmount == type(uint).max ? quoteAmount : localQuote > quoteAmount ? 0 : quoteAmount - localQuote;
+    uint amount_ = amount == type(uint).max ? amount : localBalance > amount ? 0 : amount - localBalance;
 
-    if (baseAmount_ > 0) {
-      pooledRouter().withdraw(BASE, RESERVE_ID, baseAmount_);
-    }
-    if (quoteAmount_ > 0) {
-      pooledRouter().withdraw(QUOTE, RESERVE_ID, quoteAmount_);
-=======
-  ///@inheritdoc CoreKandel
-  function withdrawFundsForToken(IERC20 token, uint amount, address recipient) internal override {
-    if (amount != 0) {
-      pooledRouter().withdraw(token, RESERVE_ID, amount);
->>>>>>> 77540466
+    if (amount_ != 0) {
+      pooledRouter().withdraw(token, RESERVE_ID, amount_);
     }
     super.withdrawFundsForToken(token, amount, recipient);
   }
 
-<<<<<<< HEAD
   ///@notice returns the amount of the router's that can be used by this contract, as well as local balance for the token offered for the offer type.
-  ///@inheritdoc AbstractKandel
-=======
-  ///@notice returns the amount of the router's balance that belong to this contract for the token offered for the offer type.
   ///@param ba the offer type.
   ///@return balance the balance of the token.
->>>>>>> 77540466
   function reserveBalance(OfferType ba) public view override returns (uint balance) {
     IERC20 token = outboundOfOfferType(ba);
     return pooledRouter().balanceOfReserve(token, RESERVE_ID) + super.reserveBalance(ba);
