--- conflicted
+++ resolved
@@ -7,15 +7,6 @@
 
 ///@title Core external functions and events for Kandel strats.
 abstract contract AbstractKandel {
-<<<<<<< HEAD
-  ///@notice the compound rates have been set to `compoundRateBase` and `compoundRateQuote` which will take effect for future compounding.
-  ///@param compoundRateBase the compound rate for base.
-  ///@param compoundRateQuote the compound rate for quote.
-  ///@notice By emitting this data, an indexer will be able to keep track of what compound rates are used.
-  event SetCompoundRates(uint compoundRateBase, uint compoundRateQuote);
-
-=======
->>>>>>> ebbb7754
   ///@notice the gasprice has been set.
   ///@param value the gasprice for offers.
   ///@notice By emitting this data, an indexer will be able to keep track of what gasprice is used.
