// SPDX-License-Identifier:	BSD-2-Clause
pragma solidity ^0.8.10;

import {Direct} from "mgv_src/strategies/offer_maker/abstract/Direct.sol";
import {IERC20} from "mgv_src/IERC20.sol";
import {OfferType} from "./TradesBaseQuotePair.sol";
import {HasIndexedBidsAndAsks} from "./HasIndexedBidsAndAsks.sol";
import {IMangrove} from "mgv_src/IMangrove.sol";

///@title `Direct` strat with an indexed collection of bids and asks which can be populated according to a desired base and quote distribution for gives and wants.
abstract contract DirectWithBidsAndAsksDistribution is Direct, HasIndexedBidsAndAsks {
  ///@notice The offer has too low volume to be posted.
  bytes32 internal constant LOW_VOLUME = "Kandel/volumeTooLow";

  // why not have the constant here and as a factor of two?
  uint public constant PRICE_PRECISION = 2 ** 96;

  ///@notice logs the start of a call to populate
  event PopulateStart();
  ///@notice logs the end of a call to populate
  event PopulateEnd();

  ///@notice logs the start of a call to retractOffers
  event RetractStart();
  ///@notice logs the end of a call to retractOffers
  event RetractEnd();

  ///@notice Constructor
  ///@param mgv The Mangrove deployment.
  ///@param gasreq the gasreq to use for offers
  ///@param reserveId identifier of this contract's reserve when using a router.
  constructor(IMangrove mgv, uint gasreq, address reserveId)
    Direct(mgv, NO_ROUTER, gasreq, reserveId)
    HasIndexedBidsAndAsks(mgv)
  {}

  ///@notice returns the destination index to transport received liquidity to - a better (for Kandel) price index for the offer type.
  ///@param ba the offer type to transport to
  ///@param index the price index one is willing to improve
  ///@param step the number of price steps improvements
  ///@param pricePoints the number of price points
  ///@return better destination index
  ///@return spread the size of the price jump, which is `step` if the index boundaries were not reached
  function transportDestination(OfferType ba, uint index, uint step, uint pricePoints)
    internal
    pure
    returns (uint better, uint8 spread)
  {
    if (ba == OfferType.Ask) {
      better = index + step;
      if (better >= pricePoints) {
        better = pricePoints - 1;
        spread = uint8(better - index);
      } else {
        spread = uint8(step);
      }
    } else {
      if (index >= step) {
        better = index - step;
        spread = uint8(step);
      } else {
        // else better = 0
        spread = uint8(index - better);
      }
    }
  }

  ///@param indices the indices to populate, in ascending order
  struct Distribution {
    uint[] indices;
    uint[] gives;
    uint[] prices;
    uint[] dualPrices;
  }

<<<<<<< HEAD
  ///@notice Publishes bids/asks for the distribution in the `indices`. Caller should follow the desired distribution in `baseDist` and `quoteDist`.
  ///@param distribution the distribution of base and quote for indices.
  ///@param pivotIds the pivots to be used for the offers.
  ///@param firstAskIndex the (inclusive) index after which offer should be an ask.
  ///@param gasreq the amount of gas units that are required to execute the trade.
  ///@param gasprice the gasprice used to compute offer's provision.
  function _populateChunk(
=======
  function populateChunk(
>>>>>>> a925ca3b
    Distribution calldata distribution,
    uint[] calldata pivotIds,
    uint firstAskIndex,
    uint gasreq,
    uint gasprice
  ) internal {
    emit PopulateStart();

    uint[] memory indices = distribution.indices;
    uint[] memory prices = distribution.prices;
    uint[] memory dualPrices = distribution.dualPrices;
    uint[] memory gives = distribution.gives;

    uint i;

    OfferArgs memory args;
    // args.fund = 0; offers are already funded
    // args.noRevert = false; we want revert in case of failure

    (args.outbound_tkn, args.inbound_tkn) = tokenPairOfOfferType(OfferType.Bid);
    for (; i < indices.length; ++i) {
      uint index = indices[i];
      if (index >= firstAskIndex) {
        break;
      }

      uint price = prices[i];

      priceOfIndex[index] = price;
      uint g = gives[i];
      args.gives = g;
      args.wants = (g * PRICE_PRECISION) / price;
      args.gasreq = gasreq;
      args.gasprice = gasprice;
      args.pivotId = pivotIds[i];

      uint dualPrice = dualPrices[i];
      require(dualPrice > 0, "Kandel/zeroDualAsk");
      (uint offerId,) = offerIdOfIndex(OfferType.Bid, index);

      (offerId,) = populateIndex(offerId, args);
      setIndexAndPrice(OfferType.Bid, offerId, index, dualPrice);
      OfferIdPending memory offerIdPending = OfferIdPending(uint32(offerId), 0 /*pending is 0 otherwise we revert*/ );
      setIndexMapping(OfferType.Bid, index, offerIdPending);
    }

    (args.outbound_tkn, args.inbound_tkn) = (args.inbound_tkn, args.outbound_tkn);

    for (; i < indices.length; ++i) {
      uint index = indices[i];
      uint price = prices[i];
      priceOfIndex[index] = price;

      uint g = gives[i];
      args.gives = g;
      args.wants = (price * g) / PRICE_PRECISION;
      args.gasreq = gasreq;
      args.gasprice = gasprice;
      args.pivotId = pivotIds[i];

      uint dualPrice = dualPrices[i];
      require(dualPrice > 0, "Kandel/zeroDualBid");
      (uint offerId,) = offerIdOfIndex(OfferType.Ask, index);
      (offerId,) = populateIndex(offerId, args);
      setIndexAndPrice(OfferType.Ask, offerId, index, dualPrice);
      OfferIdPending memory offerIdPending = OfferIdPending(uint32(offerId), 0 /*pending is 0 otherwise we revert*/ );
      setIndexMapping(OfferType.Ask, index, offerIdPending);
    }
    emit PopulateEnd();
  }

  ///@notice publishes (by either creating or updating) a bid/ask at a given price index.
  ///@param offerId the Mangrove offer id (0 for a new offer).
  ///@param args the argument of the offer.
  ///@return offerId2 the Mangrove offer id (only 0 if offer failed to be created)
  ///@return result the result from Mangrove or Direct (an error if `args.noRevert` is `true`).
  function populateIndex(uint offerId, OfferArgs memory args) internal returns (uint offerId2, bytes32 result) {
    // if offer does not exist on mangrove yet
    if (offerId == 0) {
      // and offer should exist
      if (args.gives > 0 && args.wants > 0) {
        // create it
        (offerId, result) = _newOffer(args);
      } else {
        // else offerId && gives are 0 and the offer is left not posted
        result = LOW_VOLUME;
      }
    }
    // else offer exists
    else {
      // but the offer should be dead since gives is 0
      if (args.gives == 0 || args.wants == 0) {
        // This may happen in the following cases:
        // * `gives == 0` may not come from `DualWantsGivesOfOffer` computation, but `wants==0` might.
        // * `gives == 0` may happen from populate in case of re-population where the offers in the spread are then retracted by setting gives to 0.
        _retractOffer(args.outbound_tkn, args.inbound_tkn, offerId, false);
        result = LOW_VOLUME;
      } else {
        // so the offer exists and it should, we simply update it with potentially new volume
        result = _updateOffer(args, offerId);
      }
    }

    return (offerId, result);
  }

  ///@notice retracts and deprovisions offers of the distribution interval `[from, to[`.
  ///@param from the start index.
  ///@param to the end index.
  ///@dev use in conjunction of `withdrawFromMangrove` if the user wishes to redeem the available WEIs.
  function retractOffers(uint from, uint to) public onlyAdmin {
    emit RetractStart();
    (IERC20 outbound_tknAsk, IERC20 inbound_tknAsk) = tokenPairOfOfferType(OfferType.Ask);
    (IERC20 outbound_tknBid, IERC20 inbound_tknBid) = (inbound_tknAsk, outbound_tknAsk);
    for (uint index = from; index < to; ++index) {
      // These offerIds could be recycled in a new populate
      (uint offerId,) = offerIdOfIndex(OfferType.Ask, index);
      if (offerId != 0) {
        _retractOffer(outbound_tknAsk, inbound_tknAsk, offerId, true);
      }
      (offerId,) = offerIdOfIndex(OfferType.Bid, index);
      if (offerId != 0) {
        _retractOffer(outbound_tknBid, inbound_tknBid, offerId, true);
      }
    }
    emit RetractEnd();
  }
}<|MERGE_RESOLUTION|>--- conflicted
+++ resolved
@@ -73,17 +73,7 @@
     uint[] dualPrices;
   }
 
-<<<<<<< HEAD
-  ///@notice Publishes bids/asks for the distribution in the `indices`. Caller should follow the desired distribution in `baseDist` and `quoteDist`.
-  ///@param distribution the distribution of base and quote for indices.
-  ///@param pivotIds the pivots to be used for the offers.
-  ///@param firstAskIndex the (inclusive) index after which offer should be an ask.
-  ///@param gasreq the amount of gas units that are required to execute the trade.
-  ///@param gasprice the gasprice used to compute offer's provision.
   function _populateChunk(
-=======
-  function populateChunk(
->>>>>>> a925ca3b
     Distribution calldata distribution,
     uint[] calldata pivotIds,
     uint firstAskIndex,
