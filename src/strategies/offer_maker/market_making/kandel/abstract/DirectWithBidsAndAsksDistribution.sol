--- conflicted
+++ resolved
@@ -51,18 +51,8 @@
   ///@param distribution the distribution of bids and asks to populate
   ///@param gasreq the amount of gas units that are required to execute the trade.
   ///@param gasprice the gasprice used to compute offer's provision.
-<<<<<<< HEAD
-  function _populateChunk(
-    Distribution calldata distribution,
-    uint[] calldata pivotIds,
-    uint firstAskIndex,
-    uint gasreq,
-    uint gasprice
-  ) internal {
-=======
   ///@dev Gives of 0 means create/update and then retract offer (but update price, gasreq, gasprice of the offer)
   function populateChunkInternal(Distribution memory distribution, uint gasreq, uint gasprice) internal {
->>>>>>> a837f052
     emit PopulateStart();
     // Initialize static values of args
     OfferArgs memory args;
