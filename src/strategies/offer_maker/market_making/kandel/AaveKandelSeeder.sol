// SPDX-License-Identifier:	BSD-2-Clause
pragma solidity ^0.8.10;

import {AaveKandel, AavePooledRouter} from "./AaveKandel.sol";
import {GeometricKandel} from "./abstract/GeometricKandel.sol";
import {AbstractKandelSeeder} from "./abstract/AbstractKandelSeeder.sol";
import {IMangrove} from "@mgv/src/IMangrove.sol";
import {OLKey} from "@mgv/src/core/MgvLib.sol";

///@title AaveKandel strat deployer.
contract AaveKandelSeeder is AbstractKandelSeeder {
  ///@notice a new Kandel with pooled AAVE router has been deployed.
  ///@param owner the owner of the strat. This is indexed so that RPC calls can filter on it.
  ///@param baseQuoteOlKeyHash the hash of the base/quote offer list key. This is indexed so that RPC calls can filter on it.
  ///@param quoteBaseOlKeyHash the hash of the quote/base offer list key. This is indexed so that RPC calls can filter on it.
  ///@param aaveKandel the address of the deployed strat.
  ///@param reserveId the reserve identifier used for the router.
  ///@notice By emitting this data, an indexer will be able to keep track of what Kandel strats are deployed, what market its deployed on, who the owner is and what reserve they use.
  event NewAaveKandel(
    address indexed owner,
    bytes32 indexed baseQuoteOlKeyHash,
    bytes32 indexed quoteBaseOlKeyHash,
    address aaveKandel,
    address reserveId
  );

  ///@notice the Aave router.
  AavePooledRouter public immutable AAVE_ROUTER;

  ///@notice constructor for `AaveKandelSeeder`. Initializes an `AavePooledRouter` with this seeder as manager.
  ///@param mgv The Mangrove deployment.
  ///@param addressesProvider address of AAVE's address provider
  ///@param aaveKandelGasreq the total gasreq to use for executing a kandel offer
  constructor(IMangrove mgv, address addressesProvider, uint aaveKandelGasreq)
    AbstractKandelSeeder(mgv, aaveKandelGasreq)
  {
    AavePooledRouter router = new AavePooledRouter(addressesProvider);
    AAVE_ROUTER = router;
    router.setAaveManager(msg.sender);
  }

  ///@inheritdoc AbstractKandelSeeder
  function _deployKandel(OLKey memory olKeyBaseQuote, bool liquiditySharing)
    internal
    override
    returns (GeometricKandel kandel)
  {
    // Seeder must set Kandel owner to an address that is controlled by `msg.sender` (msg.sender or Kandel's address for instance)
    // owner MUST not be freely chosen (it is immutable in Kandel) otherwise one would allow the newly deployed strat to pull from another's strat reserve
    // allowing owner to be modified by Kandel's admin would require approval from owner's address controller
    address owner = liquiditySharing ? msg.sender : address(0);

    kandel = new AaveKandel(MGV, olKeyBaseQuote, owner);
    // Allowing newly deployed Kandel to bind to the AaveRouter
    AAVE_ROUTER.bind(address(kandel));
    // Setting AaveRouter as Kandel's router and activating router on BASE and QUOTE ERC20
    AaveKandel(payable(kandel)).initialize(AAVE_ROUTER, KANDEL_GASREQ);
<<<<<<< HEAD
    emit NewAaveKandel(msg.sender, olKeyBaseQuote.hash(), address(kandel), owner);
=======
    emit NewAaveKandel(msg.sender, olKeyBaseQuote.hash(), olKeyBaseQuote.flipped().hash(), address(kandel), owner);
>>>>>>> 7fbf461c
  }
}<|MERGE_RESOLUTION|>--- conflicted
+++ resolved
@@ -55,10 +55,6 @@
     AAVE_ROUTER.bind(address(kandel));
     // Setting AaveRouter as Kandel's router and activating router on BASE and QUOTE ERC20
     AaveKandel(payable(kandel)).initialize(AAVE_ROUTER, KANDEL_GASREQ);
-<<<<<<< HEAD
-    emit NewAaveKandel(msg.sender, olKeyBaseQuote.hash(), address(kandel), owner);
-=======
     emit NewAaveKandel(msg.sender, olKeyBaseQuote.hash(), olKeyBaseQuote.flipped().hash(), address(kandel), owner);
->>>>>>> 7fbf461c
   }
 }