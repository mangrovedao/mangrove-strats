--- conflicted
+++ resolved
@@ -54,12 +54,7 @@
     // Allowing newly deployed Kandel to bind to the AaveRouter
     AAVE_ROUTER.bind(address(kandel));
     // Setting AaveRouter as Kandel's router and activating router on BASE and QUOTE ERC20
-<<<<<<< HEAD
     AaveKandel(payable(kandel)).initialize(AAVE_ROUTER, KANDEL_GASREQ);
-    emit NewAaveKandel(msg.sender, olKeyBaseQuote.hash(), address(kandel), owner);
-=======
-    AaveKandel(payable(kandel)).initialize(AAVE_ROUTER);
     emit NewAaveKandel(msg.sender, olKeyBaseQuote.hash(), olKeyBaseQuote.flipped().hash(), address(kandel), owner);
->>>>>>> 01a783f5
   }
 }