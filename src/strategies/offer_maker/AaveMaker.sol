--- conflicted
+++ resolved
@@ -4,15 +4,11 @@
 import {IMangrove, AbstractRouter, OfferMaker, IERC20} from "./OfferMaker.sol";
 import {ITesterContract} from "mgv_strat_src/strategies/interfaces/ITesterContract.sol";
 import {MgvLib} from "mgv_src/MgvLib.sol";
-<<<<<<< HEAD
-import {AaveV3Borrower} from "mgv_src/strategies/integrations/AaveV3Borrower.sol";
-=======
-import {AaveV3Borrower, ICreditDelegationToken} from "mgv_strat_src/strategies/integrations/AaveV3Borrower.sol";
->>>>>>> 47d83dd9
+import {AaveV3Borrower} from "mgv_strat_src/strategies/integrations/AaveV3Borrower.sol";
 
 contract AaveMaker is ITesterContract, OfferMaker, AaveV3Borrower {
   mapping(address => address) public reserves;
-  bytes32 constant retdata = "lastlook/testdata";
+  bytes32 internal constant RETDATA = "lastlook/testdata";
 
   // router_ needs to bind to this contract
   // since one cannot assume `this` is admin of router, one cannot do this here in general
@@ -27,7 +23,7 @@
   }
 
   function __lastLook__(MgvLib.SingleOrder calldata) internal virtual override returns (bytes32) {
-    return retdata;
+    return RETDATA;
   }
 
   function __posthookSuccess__(MgvLib.SingleOrder calldata order, bytes32 maker_data)
