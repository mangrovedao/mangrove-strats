// SPDX-License-Identifier:	BSD-2-Clause
pragma solidity ^0.8.10;

import {IERC20} from "@mgv/lib/IERC20.sol";
import {TransferLib} from "@mgv/lib/TransferLib.sol";
import {AbstractRouter} from "./abstract/AbstractRouter.sol";

///@title `SimpleRouter` instances have a unique sourcing strategy: pull (push) liquidity directly from (to) the an offer owner's account
///@dev Maker contracts using this router must make sure that the reserve approves the router for all asset that will be pulled (outbound tokens)
/// Thus a maker contract using a vault that is not an EOA must make sure this vault has approval capacities.
<<<<<<< HEAD
contract SimpleRouter is MonoRouter(70_000) {
  /// @notice Pull Structure for `SimpleRouter`
  /// @param owner the owner of the offer
  /// @param strict if true, the router will pull exactly `amount` tokens from the reserve.
  struct PullStruct {
    address owner;
    bool strict;
  }

  /// @notice Push Structure for `SimpleRouter`
  /// @param owner the owner of the offer
  struct PushStruct {
    address owner;
  }

=======
contract SimpleRouter is AbstractRouter {
>>>>>>> 02b63c74
  /// @notice transfers an amount of tokens from the reserve to the maker.
  /// @dev pulldData is a bytes array that holds the owner address and a boolean indicating if the pull should be strict.
  /// @inheritdoc AbstractRouter
  function __pull__(IERC20 token, uint amount, bytes memory pullData) internal virtual override returns (uint pulled) {
    // if not strict, pulling all available tokens from reserve
    PullStruct memory p = abi.decode(pullData, (PullStruct));
    amount = p.strict ? amount : token.balanceOf(p.owner);
    if (TransferLib.transferTokenFrom(token, p.owner, msg.sender, amount)) {
      return amount;
    } else {
      return 0;
    }
  }

  /// @notice transfers an amount of tokens from the maker to the reserve.
  /// @dev pushData is a bytes array that holds the owner address.
  /// @inheritdoc AbstractRouter
  function __push__(IERC20 token, uint amount, bytes memory pushData) internal virtual override returns (uint) {
    PushStruct memory p = abi.decode(pushData, (PushStruct));
    bool success = TransferLib.transferTokenFrom(token, msg.sender, p.owner, amount);
    return success ? amount : 0;
  }

  ///@inheritdoc AbstractRouter
  function balanceOfReserve(IERC20 token, address owner) public view override returns (uint) {
    return token.balanceOf(owner);
  }

  ///@notice router-dependent implementation of the `checkList` function
  ///@notice verifies all required approval involving `this` router (either as a spender or owner)
  ///@dev `checkList` returns normally if all needed approval are strictly positive. It reverts otherwise with a reason.
  ///@param token is the asset whose approval must be checked
  ///@param owner the account that requires asset pulling/pushing
  function __checkList__(IERC20 token, address owner) internal view virtual override {
    // verifying that `this` router can withdraw tokens from owner (required for `withdrawToken` and `pull`)
    require(token.allowance(owner, address(this)) > 0, "SimpleRouter/NotApprovedByOwner");
  }
}<|MERGE_RESOLUTION|>--- conflicted
+++ resolved
@@ -5,11 +5,7 @@
 import {TransferLib} from "@mgv/lib/TransferLib.sol";
 import {AbstractRouter} from "./abstract/AbstractRouter.sol";
 
-///@title `SimpleRouter` instances have a unique sourcing strategy: pull (push) liquidity directly from (to) the an offer owner's account
-///@dev Maker contracts using this router must make sure that the reserve approves the router for all asset that will be pulled (outbound tokens)
-/// Thus a maker contract using a vault that is not an EOA must make sure this vault has approval capacities.
-<<<<<<< HEAD
-contract SimpleRouter is MonoRouter(70_000) {
+contract SimpleRouter is AbstractRouter {
   /// @notice Pull Structure for `SimpleRouter`
   /// @param owner the owner of the offer
   /// @param strict if true, the router will pull exactly `amount` tokens from the reserve.
@@ -24,9 +20,6 @@
     address owner;
   }
 
-=======
-contract SimpleRouter is AbstractRouter {
->>>>>>> 02b63c74
   /// @notice transfers an amount of tokens from the reserve to the maker.
   /// @dev pulldData is a bytes array that holds the owner address and a boolean indicating if the pull should be strict.
   /// @inheritdoc AbstractRouter
@@ -50,11 +43,6 @@
     return success ? amount : 0;
   }
 
-  ///@inheritdoc AbstractRouter
-  function balanceOfReserve(IERC20 token, address owner) public view override returns (uint) {
-    return token.balanceOf(owner);
-  }
-
   ///@notice router-dependent implementation of the `checkList` function
   ///@notice verifies all required approval involving `this` router (either as a spender or owner)
   ///@dev `checkList` returns normally if all needed approval are strictly positive. It reverts otherwise with a reason.
