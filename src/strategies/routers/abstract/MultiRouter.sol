// SPDX-License-Identifier:	BSD-2-Clause
pragma solidity ^0.8.18;

<<<<<<< HEAD
import {IERC20} from "mgv_lib/IERC20.sol";
import {MonoRouter, AbstractRouter, ApprovalInfo} from "./MonoRouter.sol";
=======
import {IERC20} from "@mgv/lib/IERC20.sol";
import {MonoRouter, AbstractRouter} from "./MonoRouter.sol";
>>>>>>> e2e677d0

///@title `MultiRouter` instances may have token and reserveId dependant sourcing strategies.
abstract contract MultiRouter is AbstractRouter {
  ///@notice logs new routes and route updates.
  ///@param token the asset that will be routed via this strategy
  ///@param reserveId the reserve for which the asset is routed
  ///@param router the router.
  event SetRoute(IERC20 indexed token, address indexed reserveId, MonoRouter indexed router);

  ///@notice the specific router to use for a given token and reserveId.
  mapping(IERC20 token => mapping(address reserveId => MonoRouter)) public routes;

  ///@inheritdoc AbstractRouter
  function __routerGasreq__(IERC20 token, address reserveId) internal view override returns (uint) {
    return routes[token][reserveId].ROUTER_GASREQ();
  }

  ///@notice associates a router to a specific strategy for sourcing liquidity
  ///@param token the asset that will be routed via this strategy
  ///@param reserveId the reserve for which the asset is routed
  ///@param router the router to set.
  function setRoute(IERC20 token, address reserveId, MonoRouter router) external onlyBound {
    routes[token][reserveId] = router;
    emit SetRoute(token, reserveId, router);
  }
}<|MERGE_RESOLUTION|>--- conflicted
+++ resolved
@@ -1,13 +1,8 @@
 // SPDX-License-Identifier:	BSD-2-Clause
 pragma solidity ^0.8.18;
 
-<<<<<<< HEAD
-import {IERC20} from "mgv_lib/IERC20.sol";
+import {IERC20} from "@mgv/lib/IERC20.sol";
 import {MonoRouter, AbstractRouter, ApprovalInfo} from "./MonoRouter.sol";
-=======
-import {IERC20} from "@mgv/lib/IERC20.sol";
-import {MonoRouter, AbstractRouter} from "./MonoRouter.sol";
->>>>>>> e2e677d0
 
 ///@title `MultiRouter` instances may have token and reserveId dependant sourcing strategies.
 abstract contract MultiRouter is AbstractRouter {
