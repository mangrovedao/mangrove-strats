// SPDX-License-Identifier:	BSD-2-Clause

// MangroveOffer.sol

// Copyright (c) 2021 Giry SAS. All rights reserved.

// Redistribution and use in source and binary forms, with or without modification, are permitted provided that the following conditions are met:

// 1. Redistributions of source code must retain the above copyright notice, this list of conditions and the following disclaimer.
// 2. Redistributions in binary form must reproduce the above copyright notice, this list of conditions and the following disclaimer in the documentation and/or other materials provided with the distribution.
// THIS SOFTWARE IS PROVIDED BY THE COPYRIGHT HOLDERS AND CONTRIBUTORS "AS IS" AND ANY EXPRESS OR IMPLIED WARRANTIES, INCLUDING, BUT NOT LIMITED TO, THE IMPLIED WARRANTIES OF MERCHANTABILITY AND FITNESS FOR A PARTICULAR PURPOSE ARE DISCLAIMED. IN NO EVENT SHALL THE COPYRIGHT HOLDER OR CONTRIBUTORS BE LIABLE FOR ANY DIRECT, INDIRECT, INCIDENTAL, SPECIAL, EXEMPLARY, OR CONSEQUENTIAL DAMAGES (INCLUDING, BUT NOT LIMITED TO, PROCUREMENT OF SUBSTITUTE GOODS OR SERVICES; LOSS OF USE, DATA, OR PROFITS; OR BUSINESS INTERRUPTION) HOWEVER CAUSED AND ON ANY THEORY OF LIABILITY, WHETHER IN CONTRACT, STRICT LIABILITY, OR TORT (INCLUDING NEGLIGENCE OR OTHERWISE) ARISING IN ANY WAY OUT OF THE USE OF THIS SOFTWARE, EVEN IF ADVISED OF THE POSSIBILITY OF SUCH DAMAGE.
pragma solidity ^0.8.10;
pragma abicoder v2;
import "../MangroveOffer.sol";
import "../../../periphery/MgvReader.sol";

//import "hardhat/console.sol";

abstract contract MultiUser is MangroveOffer {
  mapping(address => mapping(address => mapping(uint => address)))
    internal _offerOwners; // outbound_tkn => inbound_tkn => offerId => ownerAddress
  mapping(address => uint) public mgvBalanceOf; // owner => WEI balance on mangrove

  MgvReader immutable reader;

  constructor(address _reader) {
    reader = MgvReader(_reader);
  }

  // Offer management
  event NewOffer(
    address indexed outbound_tkn,
    address indexed inbound_tkn,
    uint indexed offerId,
    address owner
  );

  function offerOwners(
    address outbound_tkn,
    address inbound_tkn,
    uint fromId,
    uint maxOffers
  )
    public
    view
    returns (
      uint nextId,
      uint[] memory offerIds,
      address[] memory offerOwners
    )
  {
    (
      nextId,
      offerIds, /*offers*/ /*offerDetails*/
      ,

<<<<<<< HEAD
  function withdraw(uint amount) external {
    require(
      balanceOf[msg.sender] >= amount,
      "MultiUser/withdraw/notEngoughFunds"
    );
    balanceOf[msg.sender] -= amount;
    payable(msg.sender).transfer(amount);
=======
    ) = reader.offerList(outbound_tkn, inbound_tkn, fromId, maxOffers);
    offerOwners = new address[](offerIds.length);
    for (uint i = 0; i < offerIds.length; i++) {
      offerOwners[i] = ownerOf(outbound_tkn, inbound_tkn, offerIds[i]);
    }
>>>>>>> bc3c8a79
  }

  function creditOnMgv(address owner, uint balance) internal {
    mgvBalanceOf[owner] += balance;
  }

  function debitOnMgv(address owner, uint amount) internal {
    require(
      mgvBalanceOf[owner] >= amount,
      "MultiOwner/debitOnMgv/insufficient"
    );
    mgvBalanceOf[owner] -= amount;
  }

  function addOwner(
    address outbound_tkn,
    address inbound_tkn,
    uint offerId,
    address owner
  ) internal {
    _offerOwners[outbound_tkn][inbound_tkn][offerId] = owner;
    emit NewOffer(outbound_tkn, inbound_tkn, offerId, owner);
  }

  function ownerOf(
    address outbound_tkn,
    address inbound_tkn,
    uint offerId
  ) public view returns (address owner) {
    owner = _offerOwners[outbound_tkn][inbound_tkn][offerId];
    require(owner != address(0), "multiUser/unkownOffer");
  }

  /// trader needs to approve Mangrove to let it perform outbound token transfer at the end of the `makerExecute` function
  /// Warning: anyone can approve here.
  function approveMangrove(address outbound_tkn, uint amount) external {
    _approveMangrove(outbound_tkn, amount);
  }

  /// withdraws ETH from the bounty vault of the Mangrove.
  /// NB: `Mangrove.fund` function need not be called by `this` so is not included here.
  /// Warning: this function should not be called internally for msg.sender provision is being checked
  function withdrawFromMangrove(address receiver, uint amount)
    external
    returns (bool noRevert)
  {
    debitOnMgv(msg.sender, amount);
    return _withdrawFromMangrove(receiver, amount);
  }

  function fundMangrove(address owner) external payable {
    // increasing the provision of `this` contract
    MGV.fund{value: msg.value}();
    // increasing the virtual provision of owner
    creditOnMgv(owner, msg.value);
  }

  function updateUserBalanceOnMgv(address user, uint mgvBalanceBefore)
    internal
  {
    uint mgvBalanceAfter = MGV.balanceOf(address(this));
    if (mgvBalanceAfter == mgvBalanceBefore) {
      return;
    }
    if (mgvBalanceAfter > mgvBalanceBefore) {
      creditOnMgv(user, mgvBalanceAfter - mgvBalanceBefore);
    } else {
      debitOnMgv(user, mgvBalanceBefore - mgvBalanceAfter);
    }
  }

  function newOffer(
    address outbound_tkn, // address of the ERC20 contract managing outbound tokens
    address inbound_tkn, // address of the ERC20 contract managing outbound tokens
    uint wants, // amount of `inbound_tkn` required for full delivery
    uint gives, // max amount of `outbound_tkn` promised by the offer
    uint gasreq, // max gas required by the offer when called. If maxUint256 is used here, default `OFR_GASREQ` will be considered instead
    uint gasprice, // gasprice that should be consider to compute the bounty (Mangrove's gasprice will be used if this value is lower)
    uint pivotId // identifier of an offer in the (`outbound_tkn,inbound_tkn`) Offer List after which the new offer should be inserted (gas cost of insertion will increase if the `pivotId` is far from the actual position of the new offer)
  ) external payable returns (uint offerId) {
    uint weiBalanceBefore = MGV.balanceOf(address(this));
    if (msg.value > 0) {
      MGV.fund{value: msg.value}();
    }
    // this call could revert if this contract does not have the provision to cover the bounty
    offerId = _newOffer(
      outbound_tkn,
      inbound_tkn,
      wants,
      gives,
      gasreq,
      gasprice,
      pivotId
    );
    //setting owner of offerId
    addOwner(outbound_tkn, inbound_tkn, offerId, msg.sender);
    //updating wei balance of owner will revert if msg.sender does not have the funds
    updateUserBalanceOnMgv(msg.sender, weiBalanceBefore);
  }

  // making this function external to be able to catch errors
  function newOfferOnBehalf(
    address onBehalf, // user who should be the owner of the newly posted offer
    address outbound_tkn, // address of the ERC20 contract managing outbound tokens
    address inbound_tkn, // address of the ERC20 contract managing outbound tokens
    uint wants, // amount of `inbound_tkn` required for full delivery
    uint gives, // max amount of `outbound_tkn` promised by the offer
    uint gasreq, // max gas required by the offer when called. If maxUint256 is used here, default `OFR_GASREQ` will be considered instead
    uint gasprice, // gasprice that should be consider to compute the bounty (Mangrove's gasprice will be used if this value is lower)
    uint pivotId // identifier of an offer in the (`outbound_tkn,inbound_tkn`) Offer List after which the new offer should be inserted (gas cost of insertion will increase if the `pivotId` is far from the actual position of the new offer)
  ) external payable returns (uint offerId) {
    require(msg.sender == address(this), "multiUser/InternalOnly");
    uint weiBalanceBefore = MGV.balanceOf(address(this));
    if (msg.value > 0) {
      MGV.fund{value: msg.value}();
    }
    // this call could revert if this contract does not have the provision to cover the bounty
    offerId = _newOffer(
      outbound_tkn,
      inbound_tkn,
      wants,
      gives,
      gasreq,
      gasprice,
      pivotId
    );
    //setting owner of offerId
    addOwner(outbound_tkn, inbound_tkn, offerId, onBehalf);
    //updating wei balance of owner will revert if msg.sender does not have the funds
    updateUserBalanceOnMgv(onBehalf, weiBalanceBefore);
  }

  function updateOffer(
    address outbound_tkn,
    address inbound_tkn,
    uint wants,
    uint gives,
    uint gasreq,
    uint gasprice,
    uint pivotId,
    uint offerId
  ) external payable {
    address owner = ownerOf(outbound_tkn, inbound_tkn, offerId);
    require(
      address(this) == msg.sender || owner == msg.sender,
      "mgvOffer/MultiOwner/unauthorized"
    );
    uint weiBalanceBefore = MGV.balanceOf(address(this));
    if (msg.value > 0) {
      MGV.fund{value: msg.value}();
    }
    _updateOffer(
      outbound_tkn,
      inbound_tkn,
      wants,
      gives,
      gasreq,
      gasprice,
      pivotId,
      offerId
    );
    uint weiBalanceAfter = MGV.balanceOf(address(this));
    updateUserBalanceOnMgv(owner, weiBalanceAfter);
  }

  // Retracts `offerId` from the (`outbound_tkn`,`inbound_tkn`) Offer list of Mangrove. Function call will throw if `this` contract is not the owner of `offerId`.
  function retractOffer(
    address outbound_tkn,
    address inbound_tkn,
    uint offerId,
    bool deprovision // if set to `true`, `this` contract will receive the remaining provision (in WEI) associated to `offerId`.
  ) external returns (uint received) {
    require(
      _offerOwners[outbound_tkn][inbound_tkn][offerId] == msg.sender,
      "mgvOffer/MultiOwner/unauthorized"
    );
    received = _retractOffer(outbound_tkn, inbound_tkn, offerId, deprovision);
    if (received > 0) {
      creditOnMgv(msg.sender, received);
    }
  }

  // put received inbound tokens on offer owner account
  function __put__(uint amount, MgvLib.SingleOrder calldata order)
    internal
    virtual
    override
    returns (uint)
  {
    address owner = ownerOf(
      order.outbound_tkn,
      order.inbound_tkn,
      order.offerId
    );
    try IERC20(order.inbound_tkn).transfer(owner, amount) returns (
      bool success
    ) {
      if (success) {
        return 0;
      }
    } catch {}
    // put failed mangrove will revert
    return amount;
  }

  // get outbound tokens from offer owner account
  function __get__(uint amount, MgvLib.SingleOrder calldata order)
    internal
    virtual
    override
    returns (uint)
  {
    address owner = ownerOf(
      order.outbound_tkn,
      order.inbound_tkn,
      order.offerId
    );
    try
      IERC20(order.outbound_tkn).transferFrom(owner, address(this), amount)
    returns (bool success) {
      if (success) {
        return 0;
      }
    } catch {}
    // get failed, mangrove will revert
    return amount;
  }
}<|MERGE_RESOLUTION|>--- conflicted
+++ resolved
@@ -54,21 +54,11 @@
       offerIds, /*offers*/ /*offerDetails*/
       ,
 
-<<<<<<< HEAD
-  function withdraw(uint amount) external {
-    require(
-      balanceOf[msg.sender] >= amount,
-      "MultiUser/withdraw/notEngoughFunds"
-    );
-    balanceOf[msg.sender] -= amount;
-    payable(msg.sender).transfer(amount);
-=======
     ) = reader.offerList(outbound_tkn, inbound_tkn, fromId, maxOffers);
     offerOwners = new address[](offerIds.length);
     for (uint i = 0; i < offerIds.length; i++) {
       offerOwners[i] = ownerOf(outbound_tkn, inbound_tkn, offerIds[i]);
     }
->>>>>>> bc3c8a79
   }
 
   function creditOnMgv(address owner, uint balance) internal {
