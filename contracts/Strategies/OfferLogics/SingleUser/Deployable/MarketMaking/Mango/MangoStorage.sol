--- conflicted
+++ resolved
@@ -12,11 +12,7 @@
 pragma solidity ^0.8.10;
 pragma abicoder v2;
 
-<<<<<<< HEAD
-import "contracts/strategies/interfaces/ISourcer.sol";
-=======
 import "../Routers/AbstractRouter.sol";
->>>>>>> e3e327f3
 
 library MangoStorage {
   /** Strat specific events */
