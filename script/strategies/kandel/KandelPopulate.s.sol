--- conflicted
+++ resolved
@@ -30,22 +30,18 @@
   function run() public {
     GeometricKandel kdl = Kandel(envAddressOrName("KANDEL"));
     Kandel.Params memory params;
-<<<<<<< HEAD
-    uint24 logPriceOffset = uint24(vm.envUint("LOG_PRICE_OFFSET"));
-    require(logPriceOffset == vm.envUint("LOG_PRICE_OFFSET"), "Invalid LOG_PRICE_OFFSET");
-=======
+    uint24 logPriceOffset;
     if (envHas("LOG_PRICE_OFFSET")) {
-      params.logPriceOffset = uint24(vm.envUint("LOG_PRICE_OFFSET"));
-      require(params.logPriceOffset == vm.envUint("LOG_PRICE_OFFSET"), "Invalid LOG_PRICE_OFFSET");
+      logPriceOffset = uint24(vm.envUint("LOG_PRICE_OFFSET"));
+      require(logPriceOffset == vm.envUint("LOG_PRICE_OFFSET"), "Invalid LOG_PRICE_OFFSET");
     }
     if (envHas("RATIO")) {
-      require(params.logPriceOffset == 0, "Cannot set both RATIO and LOG_PRICE_OFFSET");
-      int logPriceOffset =
+      require(logPriceOffset == 0, "Only RATIO or LOG_PRICE_OFFSET");
+      int _logPriceOffset =
         LogPriceConversionLib.logPriceFromVolumes(1 ether * uint(vm.envUint("RATIO")) / (100000), 1 ether);
-      params.logPriceOffset = uint24(uint(int(logPriceOffset)));
-      require(params.logPriceOffset == uint(logPriceOffset), "Invalid ratio");
-    }
->>>>>>> 930a2f72
+      logPriceOffset = uint24(uint(int(_logPriceOffset)));
+      require(logPriceOffset == uint(_logPriceOffset), "Invalid ratio");
+    }
     params.pricePoints = uint8(vm.envUint("PRICE_POINTS"));
     require(params.pricePoints == vm.envUint("PRICE_POINTS"), "Invalid PRICE_POINTS");
     params.spread = uint8(vm.envUint("SPREAD"));
