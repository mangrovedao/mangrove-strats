// SPDX-License-Identifier: Unlicense
pragma solidity ^0.8.13;

import {Script, console2 as console} from "forge-std/Script.sol";
import {Kandel} from "mgv_strat_src/strategies/offer_maker/market_making/kandel/Kandel.sol";
import {IERC20} from "mgv_lib/IERC20.sol";
import {CoreKandel} from "mgv_strat_src/strategies/offer_maker/market_making/kandel/abstract/CoreKandel.sol";
<<<<<<< HEAD
import {AbstractKandel} from "mgv_strat_src/strategies/offer_maker/market_making/kandel/abstract/AbstractKandel.sol";
import {LongKandel} from "mgv_strat_src/strategies/offer_maker/market_making/kandel/abstract/LongKandel.sol";

=======
import {GeometricKandel} from "mgv_strat_src/strategies/offer_maker/market_making/kandel/abstract/GeometricKandel.sol";
>>>>>>> a837f052
import {MgvReader} from "mgv_src/periphery/MgvReader.sol";
import {Deployer} from "mgv_script/lib/Deployer.sol";
import {toFixed} from "mgv_lib/Test2.sol";
import {OLKey} from "mgv_src/core/MgvLib.sol";
import {TickLib, Tick} from "mgv_lib/core/TickLib.sol";

/**
 * @notice Populates Kandel's distribution on Mangrove
 */

/*
  KANDEL=Kandel_WETH_USDC FROM=0 TO=100 FIRST_ASK_INDEX=50 PRICE_POINTS=100\
     [RATIO=10100] [TICK_OFFSET=769] STEP_SIZE=1 INIT_QUOTE=$(cast ff 6 100) VOLUME=$(cast ff 18 0.1)\
     forge script KandelPopulate --fork-url $LOCALHOST_URL --private-key $MUMBAI_PRIVATE_KEY --broadcast
 */

contract KandelPopulate is Deployer {
  function run() public {
    LongKandel kdl = Kandel(envAddressOrName("KANDEL"));
    Kandel.Params memory params;
    uint24 tickOffset;
    if (envHas("TICK_OFFSET")) {
      tickOffset = uint24(vm.envUint("TICK_OFFSET"));
      require(tickOffset == vm.envUint("TICK_OFFSET"), "Invalid TICK_OFFSET");
    }
    if (envHas("RATIO")) {
      require(tickOffset == 0, "Only RATIO or TICK_OFFSET");
      int _tickOffset = Tick.unwrap(TickLib.tickFromVolumes(1 ether * uint(vm.envUint("RATIO")) / (100000), 1 ether));
      tickOffset = uint24(uint(int(_tickOffset)));
      require(tickOffset == uint(_tickOffset), "Invalid ratio");
    }
    params.pricePoints = uint112(vm.envUint("PRICE_POINTS"));
    require(params.pricePoints == vm.envUint("PRICE_POINTS"), "Invalid PRICE_POINTS");
    params.stepSize = uint88(vm.envUint("STEP_SIZE"));
    require(params.stepSize == vm.envUint("STEP_SIZE"), "Invalid STEP_SIZE");

    innerRun(
      HeapArgs({
        from: vm.envUint("FROM"),
        to: vm.envUint("TO"),
        firstAskIndex: vm.envUint("FIRST_ASK_INDEX"),
        tickOffset: tickOffset,
        params: params,
        initQuote: vm.envUint("INIT_QUOTE"),
        volume: vm.envUint("VOLUME"),
        kdl: kdl,
        mgvReader: MgvReader(envAddressOrName("MGV_READER", "MgvReader"))
      })
    );
  }

  ///@notice Arguments for innerRun
  ///@param initQuote the amount of quote tokens that Kandel must want/give at `from` index
  ///@param firstAskIndex the (inclusive) index after which offer should be an ask.
  ///@param provBid the amount of provision (in native tokens) that are required to post a fresh bid
  ///@param provAsk the amount of provision (in native tokens) that are required to post a fresh ask
  ///@param kdl the Kandel instance
  ///@param mgv is kdl.MGV()
  ///@param base is kdl.BASE()
  ///@param quote is kdl.QUOTE()
  ///@param mgvReader the MgvReader

  struct HeapArgs {
    uint from;
    uint to;
    uint firstAskIndex;
    uint24 tickOffset;
    Kandel.Params params;
    uint initQuote;
    uint volume;
    LongKandel kdl;
    MgvReader mgvReader;
  }

  struct HeapVars {
    CoreKandel.Distribution distribution;
    uint baseAmountRequired;
    uint quoteAmountRequired;
    bool bidding;
    uint snapshotId;
    uint lastOfferId;
    uint gasreq;
    uint gasprice;
    MgvReader mgvReader;
    IERC20 BASE;
    IERC20 QUOTE;
    uint provAsk;
    uint provBid;
  }

  function innerRun(HeapArgs memory args) public {
    HeapVars memory vars;

    vars.mgvReader = args.mgvReader;
    vars.BASE = args.kdl.BASE();
    vars.QUOTE = args.kdl.QUOTE();
    (vars.gasprice, vars.gasreq,,) = args.kdl.params();

    OLKey memory olKeyBaseQuote =
      OLKey({outbound_tkn: address(vars.BASE), inbound_tkn: address(vars.QUOTE), tickSpacing: args.kdl.TICK_SPACING()});
    vars.provAsk = vars.mgvReader.getProvision(olKeyBaseQuote, vars.gasreq, vars.gasprice);
    vars.provBid = vars.mgvReader.getProvision(olKeyBaseQuote.flipped(), vars.gasreq, vars.gasprice);
    uint funds = (vars.provAsk + vars.provBid) * (args.to - args.from);
    if (broadcaster().balance < funds) {
      console.log(
        "Broadcaster does not have enough funds to provision offers. Missing",
        toFixed(funds - broadcaster().balance, 18),
        "native tokens"
      );
      require(false, "Not enough funds");
    }

    prettyLog("Calculating base and quote...");
    vars.distribution = calculateBaseQuote(args);

    prettyLog("Evaluating required collateral...");
    evaluateAmountsRequired(vars);
    // after the above call, `vars.base/quoteAmountRequired` are filled
    uint baseDecimals = vars.BASE.decimals();
    uint quoteDecimals = vars.QUOTE.decimals();
    prettyLog(
      string.concat(
        "Required collateral of base is ",
        toFixed(vars.baseAmountRequired, baseDecimals),
        " and quote is ",
        toFixed(vars.quoteAmountRequired, quoteDecimals)
      )
    );

    string memory deficit;

    if (vars.BASE.balanceOf(broadcaster()) < vars.baseAmountRequired) {
      deficit = string.concat(
        "Not enough base (",
        vm.toString(address(vars.BASE)),
        "). Deficit: ",
        toFixed(vars.baseAmountRequired - vars.BASE.balanceOf(broadcaster()), baseDecimals)
      );
    }
    if (vars.QUOTE.balanceOf(broadcaster()) < vars.quoteAmountRequired) {
      deficit = string.concat(
        bytes(deficit).length > 0 ? string.concat(deficit, ". ") : "",
        "Not enough quote (",
        vm.toString(address(vars.QUOTE)),
        "). Deficit: ",
        toFixed(vars.quoteAmountRequired - vars.QUOTE.balanceOf(broadcaster()), quoteDecimals)
      );
    }
    if (bytes(deficit).length > 0) {
      deficit = string.concat("broadcaster: ", vm.toString(broadcaster()), " ", deficit);
      prettyLog(deficit);
      revert(deficit);
    }

    prettyLog("Approving base and quote...");
    broadcast();
    vars.BASE.approve(address(args.kdl), vars.baseAmountRequired);
    broadcast();
    vars.QUOTE.approve(address(args.kdl), vars.quoteAmountRequired);

    prettyLog("Populating Mangrove...");

    broadcast();

    args.kdl.populate{value: funds}(vars.distribution, args.params, vars.baseAmountRequired, vars.quoteAmountRequired);
    console.log(toFixed(funds, 18), "native tokens used as provision");
  }

  function calculateBaseQuote(HeapArgs memory args) public pure returns (CoreKandel.Distribution memory distribution) {
    Tick baseQuoteTickIndex0 = TickLib.tickFromVolumes(args.initQuote, args.volume);
    distribution = args.kdl.createDistribution(
      args.from,
      args.to,
      baseQuoteTickIndex0,
      args.tickOffset,
      args.firstAskIndex,
      type(uint).max,
      args.volume,
      args.params.pricePoints,
      args.params.stepSize
    );
  }

  ///@notice evaluates required amounts that need to be published on Mangrove
  ///@dev we use foundry cheats to revert all changes to the local node in order to prevent inconsistent tests.
<<<<<<< HEAD
  function evaluatePivots(
    CoreKandel.Distribution memory distribution,
    HeapArgs memory args,
    HeapVars memory vars,
    uint funds
  ) public {
    vars.snapshotId = vm.snapshot();
    vm.startPrank(broadcaster());
    (vars.pivotIds, vars.baseAmountRequired, vars.quoteAmountRequired) = KandelLib.estimatePivotsAndRequiredAmount(
      distribution, LongKandel(args.kdl), args.firstAskIndex, args.params, funds
    );
    vm.stopPrank();
    require(vm.revertTo(vars.snapshotId), "snapshot restore failed");
=======
  function evaluateAmountsRequired(HeapVars memory vars) public pure {
    for (uint i = 0; i < vars.distribution.bids.length; ++i) {
      vars.quoteAmountRequired += vars.distribution.bids[i].gives;
    }
    for (uint i = 0; i < vars.distribution.asks.length; ++i) {
      vars.baseAmountRequired += vars.distribution.asks[i].gives;
    }
>>>>>>> a837f052
  }
}<|MERGE_RESOLUTION|>--- conflicted
+++ resolved
@@ -5,13 +5,7 @@
 import {Kandel} from "mgv_strat_src/strategies/offer_maker/market_making/kandel/Kandel.sol";
 import {IERC20} from "mgv_lib/IERC20.sol";
 import {CoreKandel} from "mgv_strat_src/strategies/offer_maker/market_making/kandel/abstract/CoreKandel.sol";
-<<<<<<< HEAD
-import {AbstractKandel} from "mgv_strat_src/strategies/offer_maker/market_making/kandel/abstract/AbstractKandel.sol";
-import {LongKandel} from "mgv_strat_src/strategies/offer_maker/market_making/kandel/abstract/LongKandel.sol";
-
-=======
 import {GeometricKandel} from "mgv_strat_src/strategies/offer_maker/market_making/kandel/abstract/GeometricKandel.sol";
->>>>>>> a837f052
 import {MgvReader} from "mgv_src/periphery/MgvReader.sol";
 import {Deployer} from "mgv_script/lib/Deployer.sol";
 import {toFixed} from "mgv_lib/Test2.sol";
@@ -197,21 +191,6 @@
 
   ///@notice evaluates required amounts that need to be published on Mangrove
   ///@dev we use foundry cheats to revert all changes to the local node in order to prevent inconsistent tests.
-<<<<<<< HEAD
-  function evaluatePivots(
-    CoreKandel.Distribution memory distribution,
-    HeapArgs memory args,
-    HeapVars memory vars,
-    uint funds
-  ) public {
-    vars.snapshotId = vm.snapshot();
-    vm.startPrank(broadcaster());
-    (vars.pivotIds, vars.baseAmountRequired, vars.quoteAmountRequired) = KandelLib.estimatePivotsAndRequiredAmount(
-      distribution, LongKandel(args.kdl), args.firstAskIndex, args.params, funds
-    );
-    vm.stopPrank();
-    require(vm.revertTo(vars.snapshotId), "snapshot restore failed");
-=======
   function evaluateAmountsRequired(HeapVars memory vars) public pure {
     for (uint i = 0; i < vars.distribution.bids.length; ++i) {
       vars.quoteAmountRequired += vars.distribution.bids[i].gives;
@@ -219,6 +198,5 @@
     for (uint i = 0; i < vars.distribution.asks.length; ++i) {
       vars.baseAmountRequired += vars.distribution.asks[i].gives;
     }
->>>>>>> a837f052
   }
 }