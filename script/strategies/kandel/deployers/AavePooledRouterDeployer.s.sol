// SPDX-License-Identifier: Unlicense
pragma solidity ^0.8.13;

import {Script, console} from "@mgv/forge-std/Script.sol";
import {AavePooledRouter, IERC20} from "@mgv-strats/src/strategies/routers/integrations/AavePooledRouter.sol";
import {Deployer} from "@mgv/script/lib/Deployer.sol";

///@title  AavePooledRouter deployer
contract AavePooledRouterDeployer is Deployer {
  function run() public {
<<<<<<< HEAD
    innerRun({addressProvider: envAddressOrName("AAVE", "Aave")});
=======
    innerRun({
      addressProvider: envAddressOrName("AAVE_ADDRESS_PROVIDER", "AaveAddressProvider"),
      overhead: vm.envUint("GASREQ")
    });
>>>>>>> 01a783f5
  }

  function innerRun(address addressProvider) public {
    broadcast();
    AavePooledRouter router = new AavePooledRouter(addressProvider);

    smokeTest(router);
  }

  function smokeTest(AavePooledRouter router) internal {
    IERC20 usdc = IERC20(fork.get("USDC"));
    usdc.approve(address(router), 1);

    vm.startPrank(broadcaster());
    router.bind(address(this));
    router.activate(usdc);
    vm.stopPrank();

    router.checkList(usdc, address(router));
  }
}<|MERGE_RESOLUTION|>--- conflicted
+++ resolved
@@ -8,14 +8,7 @@
 ///@title  AavePooledRouter deployer
 contract AavePooledRouterDeployer is Deployer {
   function run() public {
-<<<<<<< HEAD
-    innerRun({addressProvider: envAddressOrName("AAVE", "Aave")});
-=======
-    innerRun({
-      addressProvider: envAddressOrName("AAVE_ADDRESS_PROVIDER", "AaveAddressProvider"),
-      overhead: vm.envUint("GASREQ")
-    });
->>>>>>> 01a783f5
+    innerRun({addressProvider: envAddressOrName("AAVE_ADDRESS_PROVIDER", "AaveAddressProvider")});
   }
 
   function innerRun(address addressProvider) public {
