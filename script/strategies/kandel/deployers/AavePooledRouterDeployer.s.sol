--- conflicted
+++ resolved
@@ -8,11 +8,7 @@
 ///@title  AavePooledRouter deployer
 contract AavePooledRouterDeployer is Deployer {
   function run() public {
-<<<<<<< HEAD
-    innerRun({addressProvider: envAddressOrName("AAVE", "Aave")});
-=======
     innerRun({addressProvider: envAddressOrName("AAVE_ADDRESS_PROVIDER", "AaveAddressProvider")});
->>>>>>> 7fbf461c
   }
 
   function innerRun(address addressProvider) public {
