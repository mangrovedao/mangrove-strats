--- conflicted
+++ resolved
@@ -18,11 +18,6 @@
   function runWithChainSpecificParams() public returns (KandelSeeder seeder, AaveKandelSeeder aaveSeeder) {
     return new KandelSeederDeployer().innerRun({
       mgv: IMangrove(fork.get("Mangrove")),
-<<<<<<< HEAD
-      addressesProvider: fork.get("Aave"),
-      aaveKandelGasreq: 628_000,
-      kandelGasreq: 128_000
-=======
       addressesProvider: fork.get("AaveAddressProvider"),
       aaveKandelGasreq: 628_000,
       kandelGasreq: 128_000,
@@ -30,7 +25,6 @@
       deployAaveKandel:true,
       testBase: IERC20(fork.get("WETH")),
       testQuote: IERC20(fork.get("DAI"))
->>>>>>> 7fbf461c
     });
   }
 }