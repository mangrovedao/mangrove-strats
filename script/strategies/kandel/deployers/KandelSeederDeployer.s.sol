// SPDX-License-Identifier: MIT
pragma solidity ^0.8.13;

import {console} from "@mgv/forge-std/Script.sol";
import {
  IMangrove, KandelSeeder, Kandel
} from "@mgv-strats/src/strategies/offer_maker/market_making/kandel/KandelSeeder.sol";
import {
  AaveKandelSeeder,
  AaveKandel,
  IPoolAddressesProvider
} from "@mgv-strats/src/strategies/offer_maker/market_making/kandel/AaveKandelSeeder.sol";
import {AbstractKandelSeeder} from
  "@mgv-strats/src/strategies/offer_maker/market_making/kandel/abstract/AbstractKandelSeeder.sol";
import {CoreKandel} from "@mgv-strats/src/strategies/offer_maker/market_making/kandel/abstract/CoreKandel.sol";
import {Deployer} from "@mgv/script/lib/Deployer.sol";
import {Test2} from "@mgv/lib/Test2.sol";
import {IERC20} from "@mgv/lib/IERC20.sol";
import {AbstractRouter, RL} from "@mgv-strats/src/strategies/routers/abstract/AbstractRouter.sol";
import {Direct} from "@mgv-strats/src/strategies/offer_maker/abstract/Direct.sol";
import {OLKey} from "@mgv/src/core/MgvLib.sol";

/**
 * @notice deploys a Kandel seeder
 */

contract KandelSeederDeployer is Deployer, Test2 {
  function run() public {
    bool deployAaveKandel = true;
    bool deployKandel = true;
    try vm.envBool("DEPLOY_AAVE_KANDEL") returns (bool deployAaveKandel_) {
      deployAaveKandel = deployAaveKandel_;
    } catch {}
    try vm.envBool("DEPLOY_KANDEL") returns (bool deployKandel_) {
      deployKandel = deployKandel_;
    } catch {}
    innerRun({
      mgv: IMangrove(envAddressOrName("MGV", "Mangrove")),
      addressesProvider: IPoolAddressesProvider(envAddressOrName("AAVE_ADDRESS_PROVIDER", "AaveAddressProvider")),
      aaveKandelGasreq: 628_000,
      kandelGasreq: 128_000,
      deployAaveKandel: deployAaveKandel,
      deployKandel: deployKandel,
      testBase: IERC20(envAddressOrName("TEST_BASE")),
      testQuote: IERC20(envAddressOrName("TEST_QUOTE"))
    });
    outputDeployment();
  }

  function innerRun(
    IMangrove mgv,
    IPoolAddressesProvider addressesProvider,
    uint aaveKandelGasreq,
    uint kandelGasreq,
    bool deployAaveKandel,
    bool deployKandel,
    IERC20 testBase,
    IERC20 testQuote
  ) public returns (KandelSeeder seeder, AaveKandelSeeder aaveSeeder) {
    // Tick spacing is irrelevant, only used to deploy for verification and to use as a library
    uint tickSpacing = 1;
    OLKey memory olKeyBaseQuote = OLKey(address(testBase), address(testQuote), tickSpacing);

    if (deployKandel) {
      prettyLog("Deploying Kandel seeder...");
      broadcast();
      seeder = new KandelSeeder(mgv, kandelGasreq);
      fork.set("KandelSeeder", address(seeder));

      console.log("Deploying Kandel instance for code verification and to use as proxy for KandelLib...");
      broadcast();
<<<<<<< HEAD
      Kandel kandel = new Kandel(mgv, olKeyBaseQuote, 1);
=======
      Kandel kandel = new Kandel(mgv, olKeyBaseQuote, 1, address(0));
      // Write the kandel's address so it can be used as a library to call createGeometricDistribution
>>>>>>> 19d6affd
      fork.set("KandelLib", address(kandel));
      smokeTest(mgv, olKeyBaseQuote, seeder, AbstractRouter(address(0)));
    }
    if (deployAaveKandel) {
      prettyLog("Deploying AaveKandel seeder...");
      // Bug workaround: Foundry has a bug where the nonce is not incremented when AaveKandelSeeder is deployed.
      //                 We therefore ensure that this happens.
      uint64 nonce = vm.getNonce(broadcaster());
      broadcast();
      aaveSeeder = new AaveKandelSeeder(mgv, addressesProvider, aaveKandelGasreq);
      // Bug workaround: See comment above `nonce` further up
      if (nonce == vm.getNonce(broadcaster())) {
        vm.setNonce(broadcaster(), nonce + 1);
      }
      fork.set("AaveKandelSeeder", address(aaveSeeder));
      fork.set("AavePooledRouter", address(aaveSeeder.AAVE_ROUTER()));

      console.log("Deploying AaveKandel instance for code verification...");
      prettyLog("Deploying AaveKandel instance...");
      AbstractRouter router = AbstractRouter(address(aaveSeeder.AAVE_ROUTER()));
      console.log("Seeder's router:", address(router));
      broadcast();
      new AaveKandel(mgv, olKeyBaseQuote, aaveKandelGasreq, Direct.RouterParams({
        routerImplementation: router,
        fundOwner: address(0),
        strict: true
      }));
      smokeTest(mgv, olKeyBaseQuote, aaveSeeder, aaveSeeder.AAVE_ROUTER());
    }

    console.log("Deployed!");
  }

  function smokeTest(
    IMangrove mgv,
    OLKey memory olKeyBaseQuote,
    AbstractKandelSeeder kandelSeeder,
    AbstractRouter expectedRouter
  ) internal {
    // Ensure that WETH/DAI market is open on Mangrove
    vm.startPrank(mgv.governance());
    mgv.activate(olKeyBaseQuote, 0, 1, 1);
    mgv.activate(olKeyBaseQuote.flipped(), 0, 1, 1);
    vm.stopPrank();

    CoreKandel kandel = kandelSeeder.sow({olKeyBaseQuote: olKeyBaseQuote, liquiditySharing: true});

    require(kandel.router() == expectedRouter, "Incorrect router address");
    require(kandel.admin() == address(this), "Incorrect admin");
    if (address(expectedRouter) == address(0)) {
      require(kandel.FUND_OWNER() == address(kandel), "Incorrect id");
    } else {
      require(kandel.FUND_OWNER() == kandel.admin(), "Incorrect id");
      // starting smoke test with 10 inbound on Kandel
      deal({to: address(kandel), token: olKeyBaseQuote.inbound_tkn, give: 10});

      vm.startPrank(address(kandel));
      // push should take 5 inbound (out of 10) from kandel and send it to router
      uint pushed = kandel.router().push(
        RL.createOrder({token: IERC20(olKeyBaseQuote.inbound_tkn), fundOwner: kandel.FUND_OWNER()}), 5
      );
      require(pushed == 5, "smoke test: push failed");
      // pull should take 1 outbound from router and send it to kandel
      uint pulled = kandel.router().pull(
        RL.createOrder({token: IERC20(olKeyBaseQuote.inbound_tkn), fundOwner: kandel.FUND_OWNER()}), 1, true
      );
      require(pulled == 1, "smoke test: pull failed");
      vm.stopPrank();
    }
  }
}<|MERGE_RESOLUTION|>--- conflicted
+++ resolved
@@ -23,7 +23,6 @@
 /**
  * @notice deploys a Kandel seeder
  */
-
 contract KandelSeederDeployer is Deployer, Test2 {
   function run() public {
     bool deployAaveKandel = true;
@@ -69,12 +68,8 @@
 
       console.log("Deploying Kandel instance for code verification and to use as proxy for KandelLib...");
       broadcast();
-<<<<<<< HEAD
       Kandel kandel = new Kandel(mgv, olKeyBaseQuote, 1);
-=======
-      Kandel kandel = new Kandel(mgv, olKeyBaseQuote, 1, address(0));
       // Write the kandel's address so it can be used as a library to call createGeometricDistribution
->>>>>>> 19d6affd
       fork.set("KandelLib", address(kandel));
       smokeTest(mgv, olKeyBaseQuote, seeder, AbstractRouter(address(0)));
     }
@@ -97,11 +92,12 @@
       AbstractRouter router = AbstractRouter(address(aaveSeeder.AAVE_ROUTER()));
       console.log("Seeder's router:", address(router));
       broadcast();
-      new AaveKandel(mgv, olKeyBaseQuote, aaveKandelGasreq, Direct.RouterParams({
-        routerImplementation: router,
-        fundOwner: address(0),
-        strict: true
-      }));
+      new AaveKandel(
+        mgv,
+        olKeyBaseQuote,
+        aaveKandelGasreq,
+        Direct.RouterParams({routerImplementation: router, fundOwner: address(0), strict: true})
+      );
       smokeTest(mgv, olKeyBaseQuote, aaveSeeder, aaveSeeder.AAVE_ROUTER());
     }
 
