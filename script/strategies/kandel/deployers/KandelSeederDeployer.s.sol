--- conflicted
+++ resolved
@@ -33,11 +33,6 @@
     } catch {}
     innerRun({
       mgv: IMangrove(envAddressOrName("MGV", "Mangrove")),
-<<<<<<< HEAD
-      addressesProvider: envAddressOrName("AAVE", "Aave"),
-      aaveKandelGasreq: 628_000,
-      kandelGasreq: 128_000
-=======
       addressesProvider: envAddressOrName("AAVE_ADDRESS_PROVIDER", "AaveAddressProvider"),
       aaveKandelGasreq: 628_000,
       kandelGasreq: 128_000,
@@ -45,38 +40,10 @@
       deployKandel: deployKandel,
       testBase: IERC20(envAddressOrName("TEST_BASE")),
       testQuote: IERC20(envAddressOrName("TEST_QUOTE"))
->>>>>>> 7fbf461c
     });
     outputDeployment();
   }
 
-<<<<<<< HEAD
-  function innerRun(IMangrove mgv, address addressesProvider, uint aaveKandelGasreq, uint kandelGasreq)
-    public
-    returns (KandelSeeder seeder, AaveKandelSeeder aaveSeeder)
-  {
-    prettyLog("Deploying Kandel seeder...");
-    broadcast();
-    seeder = new KandelSeeder(mgv, kandelGasreq);
-    fork.set("KandelSeeder", address(seeder));
-
-    prettyLog("Deploying AaveKandel seeder...");
-    // Bug workaround: Foundry has a bug where the nonce is not incremented when AaveKandelSeeder is deployed.
-    //                 We therefore ensure that this happens.
-    uint64 nonce = vm.getNonce(broadcaster());
-    broadcast();
-    aaveSeeder = new AaveKandelSeeder(mgv, addressesProvider, aaveKandelGasreq);
-    // Bug workaround: See comment above `nonce` further up
-    if (nonce == vm.getNonce(broadcaster())) {
-      vm.setNonce(broadcaster(), nonce + 1);
-    }
-    fork.set("AaveKandelSeeder", address(aaveSeeder));
-    fork.set("AavePooledRouter", address(aaveSeeder.AAVE_ROUTER()));
-
-    console.log("Deploying Kandel instances for code verification...");
-    IERC20 weth = IERC20(fork.get("WETH"));
-    IERC20 dai = IERC20(fork.get("DAI"));
-=======
   function innerRun(
     IMangrove mgv,
     address addressesProvider,
@@ -87,20 +54,10 @@
     IERC20 testBase,
     IERC20 testQuote
   ) public returns (KandelSeeder seeder, AaveKandelSeeder aaveSeeder) {
->>>>>>> 7fbf461c
     //FIXME: what tick spacing? Why do we assume an open market?
     uint tickSpacing = 1;
     OLKey memory olKeyBaseQuote = OLKey(address(testBase), address(testQuote), tickSpacing);
 
-<<<<<<< HEAD
-    prettyLog("Deploying Kandel instance...");
-    broadcast();
-    new Kandel(mgv, olKeyBaseQuote, 200_000, address(0));
-
-    prettyLog("Deploying AaveKandel instance...");
-    broadcast();
-    new AaveKandel(mgv, olKeyBaseQuote, address(0));
-=======
     if (deployKandel) {
       prettyLog("Deploying Kandel seeder...");
       broadcast();
@@ -125,7 +82,6 @@
       }
       fork.set("AaveKandelSeeder", address(aaveSeeder));
       fork.set("AavePooledRouter", address(aaveSeeder.AAVE_ROUTER()));
->>>>>>> 7fbf461c
 
       console.log("Deploying AaveKandel instance for code verification...");
       prettyLog("Deploying AaveKandel instance...");
