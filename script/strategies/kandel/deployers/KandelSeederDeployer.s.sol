--- conflicted
+++ resolved
@@ -68,12 +68,8 @@
 
       console.log("Deploying Kandel instance for code verification and to use as proxy for KandelLib...");
       broadcast();
-<<<<<<< HEAD
-      new Kandel(mgv, olKeyBaseQuote, 1);
-=======
-      Kandel kandel = new Kandel(mgv, olKeyBaseQuote, 1, address(0));
+      Kandel kandel = new Kandel(mgv, olKeyBaseQuote, 1);
       fork.set("KandelLib", address(kandel));
->>>>>>> 359a9aaa
       smokeTest(mgv, olKeyBaseQuote, seeder, AbstractRouter(address(0)));
     }
     if (deployAaveKandel) {
