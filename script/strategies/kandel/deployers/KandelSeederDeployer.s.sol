--- conflicted
+++ resolved
@@ -33,55 +33,20 @@
     } catch {}
     innerRun({
       mgv: IMangrove(envAddressOrName("MGV", "Mangrove")),
-<<<<<<< HEAD
-      addressesProvider: envAddressOrName("AAVE", "Aave"),
+      addressesProvider: envAddressOrName("AAVE_ADDRESS_PROVIDER", "AaveAddressProvider"),
       aaveKandelGasreq: 628_000,
-      kandelGasreq: 128_000
-=======
-      addressesProvider: envAddressOrName("AAVE_ADDRESS_PROVIDER", "AaveAddressProvider"),
-      aaveKandelGasreq: 200_000,
-      kandelGasreq: 200_000,
-      aaveRouterGasreq: 380_000,
+      kandelGasreq: 128_000,
       deployAaveKandel: deployAaveKandel,
       deployKandel: deployKandel,
       testBase: IERC20(envAddressOrName("TEST_BASE")),
       testQuote: IERC20(envAddressOrName("TEST_QUOTE"))
->>>>>>> 01a783f5
     });
     outputDeployment();
   }
 
-<<<<<<< HEAD
-  function innerRun(IMangrove mgv, address addressesProvider, uint aaveKandelGasreq, uint kandelGasreq)
-    public
-    returns (KandelSeeder seeder, AaveKandelSeeder aaveSeeder)
-  {
-    prettyLog("Deploying Kandel seeder...");
-    broadcast();
-    seeder = new KandelSeeder(mgv, kandelGasreq);
-    fork.set("KandelSeeder", address(seeder));
-
-    prettyLog("Deploying AaveKandel seeder...");
-    // Bug workaround: Foundry has a bug where the nonce is not incremented when AaveKandelSeeder is deployed.
-    //                 We therefore ensure that this happens.
-    uint64 nonce = vm.getNonce(broadcaster());
-    broadcast();
-    aaveSeeder = new AaveKandelSeeder(mgv, addressesProvider, aaveKandelGasreq);
-    // Bug workaround: See comment above `nonce` further up
-    if (nonce == vm.getNonce(broadcaster())) {
-      vm.setNonce(broadcaster(), nonce + 1);
-    }
-    fork.set("AaveKandelSeeder", address(aaveSeeder));
-    fork.set("AavePooledRouter", address(aaveSeeder.AAVE_ROUTER()));
-
-    console.log("Deploying Kandel instances for code verification...");
-    IERC20 weth = IERC20(fork.get("WETH"));
-    IERC20 dai = IERC20(fork.get("DAI"));
-=======
   function innerRun(
     IMangrove mgv,
     address addressesProvider,
-    uint aaveRouterGasreq,
     uint aaveKandelGasreq,
     uint kandelGasreq,
     bool deployAaveKandel,
@@ -89,20 +54,10 @@
     IERC20 testBase,
     IERC20 testQuote
   ) public returns (KandelSeeder seeder, AaveKandelSeeder aaveSeeder) {
->>>>>>> 01a783f5
     //FIXME: what tick spacing? Why do we assume an open market?
     uint tickSpacing = 1;
     OLKey memory olKeyBaseQuote = OLKey(address(testBase), address(testQuote), tickSpacing);
 
-<<<<<<< HEAD
-    prettyLog("Deploying Kandel instance...");
-    broadcast();
-    new Kandel(mgv, olKeyBaseQuote, 200_000, address(0));
-
-    prettyLog("Deploying AaveKandel instance...");
-    broadcast();
-    new AaveKandel(mgv, olKeyBaseQuote, address(0));
-=======
     if (deployKandel) {
       prettyLog("Deploying Kandel seeder...");
       broadcast();
@@ -120,19 +75,18 @@
       //                 We therefore ensure that this happens.
       uint64 nonce = vm.getNonce(broadcaster());
       broadcast();
-      aaveSeeder = new AaveKandelSeeder(mgv, addressesProvider, aaveRouterGasreq, aaveKandelGasreq);
+      aaveSeeder = new AaveKandelSeeder(mgv, addressesProvider, aaveKandelGasreq);
       // Bug workaround: See comment above `nonce` further up
       if (nonce == vm.getNonce(broadcaster())) {
         vm.setNonce(broadcaster(), nonce + 1);
       }
       fork.set("AaveKandelSeeder", address(aaveSeeder));
       fork.set("AavePooledRouter", address(aaveSeeder.AAVE_ROUTER()));
->>>>>>> 01a783f5
 
       console.log("Deploying AaveKandel instance for code verification...");
       prettyLog("Deploying AaveKandel instance...");
       broadcast();
-      new AaveKandel(mgv, olKeyBaseQuote, 1, address(0));
+      new AaveKandel(mgv, olKeyBaseQuote, address(0));
       smokeTest(mgv, olKeyBaseQuote, aaveSeeder, aaveSeeder.AAVE_ROUTER());
     }
 
