// SPDX-License-Identifier: Unlicense
pragma solidity ^0.8.13;

import {Script, console} from "@mgv/forge-std/Script.sol";

import {IMangrove, KandelSeeder} from "@mgv-strats/src/strategies/offer_maker/market_making/kandel/KandelSeeder.sol";
import {AaveKandelSeeder} from "@mgv-strats/src/strategies/offer_maker/market_making/kandel/AaveKandelSeeder.sol";

import {Deployer} from "@mgv/script/lib/Deployer.sol";
import {KandelSeederDeployer, IERC20} from "./KandelSeederDeployer.s.sol";

contract MumbaiKandelSeederDeployer is Deployer {
  function run() public {
    runWithChainSpecificParams();
    outputDeployment();
  }

  function runWithChainSpecificParams() public returns (KandelSeeder seeder, AaveKandelSeeder aaveSeeder) {
    return new KandelSeederDeployer().innerRun({
      mgv: IMangrove(envAddressOrName("MGV", "Mangrove")),
<<<<<<< HEAD
      addressesProvider: envAddressOrName("AAVE", "Aave"),
      aaveKandelGasreq: 628_000,
      kandelGasreq: 128_000
=======
      addressesProvider: envAddressOrName("AAVE_ADDRESS_PROVIDER", "AaveAddressProvider"),
      aaveKandelGasreq: 628_000,
      kandelGasreq: 128_000,
      deployAaveKandel: true,
      deployKandel:true,
      testBase: IERC20(fork.get("CRV")), // make sure to use an AAVE faucet 
      testQuote: IERC20(fork.get("WBTC")) // make sure to use an AAVE faucet
>>>>>>> 7fbf461c
    });
  }
}<|MERGE_RESOLUTION|>--- conflicted
+++ resolved
@@ -18,11 +18,6 @@
   function runWithChainSpecificParams() public returns (KandelSeeder seeder, AaveKandelSeeder aaveSeeder) {
     return new KandelSeederDeployer().innerRun({
       mgv: IMangrove(envAddressOrName("MGV", "Mangrove")),
-<<<<<<< HEAD
-      addressesProvider: envAddressOrName("AAVE", "Aave"),
-      aaveKandelGasreq: 628_000,
-      kandelGasreq: 128_000
-=======
       addressesProvider: envAddressOrName("AAVE_ADDRESS_PROVIDER", "AaveAddressProvider"),
       aaveKandelGasreq: 628_000,
       kandelGasreq: 128_000,
@@ -30,7 +25,6 @@
       deployKandel:true,
       testBase: IERC20(fork.get("CRV")), // make sure to use an AAVE faucet 
       testQuote: IERC20(fork.get("WBTC")) // make sure to use an AAVE faucet
->>>>>>> 7fbf461c
     });
   }
 }