// SPDX-License-Identifier:	AGPL-3.0
pragma solidity ^0.8.13;

import {Script2} from "mgv_lib/Script2.sol";
import {ToyENS} from "mgv_lib/ToyENS.sol";
import {GenericFork} from "mgv_test/lib/forks/Generic.sol";
import {PolygonFork} from "mgv_test/lib/forks/Polygon.sol";
import {MumbaiFork} from "mgv_test/lib/forks/Mumbai.sol";
import {LocalFork} from "mgv_test/lib/forks/Local.sol";
import {console2 as console} from "forge-std/console2.sol";

address constant ANVIL_DEFAULT_FIRST_ACCOUNT = 0xf39Fd6e51aad88F6F4ce6aB8827279cffFb92266;
string constant SINGLETON_FORK = "Deployer:Fork";
string constant SINGLETON_BROADCASTER = "Deployer:broadcaster";

// TODO Add constants for singleton labels (instead of repeating the string everywhere)

/* Writes deployments in 2 ways:
   1. In a json file. Easier to write one directly than to parse&transform
   foundry broadcast log files.
   2. In a toy Ethereum Name Service (ENS) instance. Useful for testing when the server & testing script
   are both spawned in-process. Holds additional info on the contracts (whether
   it's a token). In the future, could be either removed (in favor of a
   file-based solution), or expanded (if an onchain addressProvider appears).

   How to use:
   1. Inherit Deployer.
   2. Write a innerRun() function that does all the work and can be called by other scripts.
   3. Write a standalone run() function that will be called by forge script. Call outputDeployment() at the end of run() if you deployed any contract.

   Do not inherit other deployer scripts! Just instantiate them and call their
   .innerRun() function;*/
abstract contract Deployer is Script2 {
  // singleton Fork so all deploy scripts talk to the same backend
  // singleton method used for fork, so constructor-modified state is kept (just doing vm.etch forgets that state diff)
  GenericFork fork = GenericFork(singleton(SINGLETON_FORK));
  // This remote ENS cannot be set from the deployment script because anvil does not support cheatcodes. The client will use anvil_setCode at that address.
  ToyENS remoteEns = ToyENS(address(bytes20(hex"decaf0")));

  bool writeDeploy; // whether to write a .json file with updated addresses
  address _broadcaster; // who will broadcast
  bool forMultisig; // whether the deployment is intended to be broadcast or given to a multisig.
  bytes32 salt; // salt used for create2 deployments

  constructor() {
    vm.label(address(fork), SINGLETON_FORK);
    vm.label(address(remoteEns), "Remote ENS");

    // detect if we've already created a fork -- the singleton method works as an inter-contract storage used for communication
    if (singleton(SINGLETON_FORK) == address(0)) {
      // depending on which fork the script is running on, choose whether to write the addresses to a file, get the right fork contract, and name the current network.
      if (block.chainid == 80001) {
        fork = new MumbaiFork();
      } else if (block.chainid == 137) {
        fork = new PolygonFork();
      } else if (block.chainid == 31337) {
        fork = new LocalFork();
      } else {
        revert(string.concat("Unknown chain id ", vm.toString(block.chainid), ", cannot deploy."));
      }

      if (address(remoteEns).code.length == 0 && ANVIL_DEFAULT_FIRST_ACCOUNT.balance >= 1000 ether) {
        deployRemoteToyENS();
      }

      singleton(SINGLETON_FORK, address(fork));
      fork.setUp();
    } else {
      fork = GenericFork(singleton(SINGLETON_FORK));
    }

    try vm.envBool("WRITE_DEPLOY") returns (bool writeDeploy_) {
      writeDeploy = writeDeploy_;
    } catch {}

    forMultisig = vm.envOr("FOR_MULTISIG", false);

    // use the given SALT's bytes as salt
    // prevent truncation
    bytes memory saltBytes = bytes(vm.envOr("SALT", string("")));
    if (saltBytes.length > 32) {
      revert("SALT env var length must be =< 32 bytes");
    }

    salt = bytes32(saltBytes);
  }

  // broadcast using forge-provided tx.origin; or if default try to use <NETWORK>_PRIVATE_KEY env var's associated address.
  // In practice, this means you can set your deployer key MUMBAI_PRIVATE_KEY in your .env, and you can override that using --private-key <pk>
  function broadcast() public {
    vm.broadcast(broadcaster());
  }

  function prettyLog(string memory log) internal view {
    console.log("\u001b[33m*\u001b[0m", log);
  }

  function startBroadcast() public {
    vm.startBroadcast(broadcaster());
  }

  function stopBroadcast() public {
    // convenience
    vm.stopBroadcast();
  }

  // compute & memoize the current broadcaster address
  function broadcaster() public returns (address) {
<<<<<<< HEAD
    // console.log("_broadcaster");
    // console.log(_broadcaster);
    // console.log(vm.envString("BROADCASTER"));

=======
>>>>>>> 07a3984c
    // Memoize _broadcaster. Cannot just do it in constructor because tx.origin
    // for script constructors does not depend on additional CLI args

    // Note on how we ended up with a singleton(SINGLETON_BROADCASTER):
    // Scripts must be tested. Tests must set the broadcaster used by scripts,
    // recursively (scripts can call other scripts). The obvious solution is to
    // read a BROADCASTER env var in scripts to determine who broadcasts, and to do
    //
    //   vm.setEnv("BROADCASTER",<my broadcaster address>);
    //   (new Script()).innerRun(<args>)
    //
    // in tests. But tests are run in parallel. env is process-wide. So races
    // will occur, i.e. tests of scripts will overwrite each other's
    // broadcasters.  The solution is to write the broadcaster to a known
    // address -- a state singleton.

    // Note on why there is a BROADCASTER env var: we added the BROADCASTER env
    // var because setting --sender to a contract address would make foundry
    // throw. It seems not to be the case anymore, but we keep BROADCASTER
    // because it means we can use our internal address names like so:
    //
    //   BROADCASTER=ADDMA forge script ....

    // BROADCASTER has precedence over --sender
    // --sender has precedence over *_PRIVATE_KEY.
    if (_broadcaster == address(0)) {
      _broadcaster = singleton(SINGLETON_BROADCASTER);
      if (_broadcaster == address(0)) {
        if (envHas("BROADCASTER")) {
          _broadcaster = envAddressOrName("BROADCASTER");
        }
        if (_broadcaster == address(0)) {
          // In the default case, forge sets the broadcaster to be tx.origin.
          // Using msg.sender would not work since we don't know how deep in the callstack we are.
          _broadcaster = tx.origin;

          // there are two possible default tx.origin depending on foundry version
          if (_broadcaster == 0x00a329c0648769A73afAc7F9381E08FB43dBEA72 || _broadcaster == DEFAULT_SENDER) {
            string memory pkEnvVar = string.concat(simpleCapitalize(fork.NAME()), "_PRIVATE_KEY");
            try vm.envUint(pkEnvVar) returns (uint key) {
              _broadcaster = vm.rememberKey(key);
            } catch {
              console.log("%s not found or not parseable as uint, using default broadcast sender", pkEnvVar);
            }
          }
        }
        // only set broadcaster globally if it was read from a global source
        singleton(SINGLETON_BROADCASTER, _broadcaster);
      }
    }
    return _broadcaster;
  }

  // set the script broadcaster; if global, then set it for all scripts,
  // otherwise just for this contract.
  function broadcaster(address addr, bool global) public {
    if (global) {
      singleton(SINGLETON_BROADCASTER, addr);
    } else {
      _broadcaster = addr;
    }
  }

  function broadcaster(address addr) public {
    broadcaster(addr, true);
  }

  // buffer for output file
  string out;

  function outputDeployment() internal {
    (string[] memory names, address[] memory addrs) = fork.allDeployed();

    if (address(remoteEns).code.length > 0) {
      broadcast();
      remoteEns.set(names, addrs);
    }

    out = "";
    line("[");
    for (uint i = 0; i < names.length; ++i) {
      bool end = i + 1 == names.length;
      line("  {");
      line(string.concat('    "address": "', vm.toString(addrs[i]), '",'));
      line(string.concat('    "name": "', names[i], '"'));
      line(end ? "  }" : "  },");
    }
    line("]");
    string memory latestBackupFile = fork.addressesFile("deployed.backup", "-latest");
    string memory timestampedBackupFile =
      fork.addressesFile("deployed.backup", string.concat("-", vm.toString(block.timestamp), ".backup"));
    string memory mainFile = fork.addressesFile("deployed");
    vm.writeFile(latestBackupFile, out);
    vm.writeFile(timestampedBackupFile, out);
    if (writeDeploy) {
      vm.writeFile(mainFile, out);
    } else {
      console.log(
        "\u001b[33m Warning \u001b[0m You have not set WRITE_DEPLOY=true. \n The main deployment file will not be updated. To update it after running this script, copy %s to %s",
        latestBackupFile,
        mainFile
      );
    }
  }

  function line(string memory s) internal {
    out = string.concat(out, s, "\n");
  }

  function envAddressOrName(string memory envVar) internal view returns (address payable) {
    try vm.envAddress(envVar) returns (address addr) {
      return payable(addr);
    } catch {
      return fork.get(vm.envString(envVar));
    }
  }

  function envHas(string memory envVar) internal view returns (bool) {
    try vm.envString(envVar) {
      return true;
    } catch {
      return false;
    }
  }

  // FFI to `cast rpc setCode` in order to setup a ToyENS at a known address
  function deployRemoteToyENS() internal {
    string[] memory inputs = new string[](5);
    inputs[0] = "cast";
    inputs[1] = "rpc";
    inputs[2] = "hardhat_setCode";
    inputs[3] = vm.toString(address(remoteEns));
    inputs[4] = vm.toString(address(new ToyENS()).code);
    bytes memory resp = vm.ffi(inputs);
    if (keccak256(resp) != keccak256("null")) {
      console.log(string(resp));
      revert("Unexpected response from `cast rpc hardhat_setCode`");
    }
    console.log("Deployed remote ToyENS");
  }
}<|MERGE_RESOLUTION|>--- conflicted
+++ resolved
@@ -106,13 +106,6 @@
 
   // compute & memoize the current broadcaster address
   function broadcaster() public returns (address) {
-<<<<<<< HEAD
-    // console.log("_broadcaster");
-    // console.log(_broadcaster);
-    // console.log(vm.envString("BROADCASTER"));
-
-=======
->>>>>>> 07a3984c
     // Memoize _broadcaster. Cannot just do it in constructor because tx.origin
     // for script constructors does not depend on additional CLI args
 
