// SPDX-License-Identifier:	AGPL-3.0
pragma solidity ^0.8.13;

import {MangroveDeployer} from "@mgv/script/core/deployers/MangroveDeployer.s.sol";

import {OLKey} from "@mgv/src/core/MgvLib.sol";
import {TestToken} from "@mgv/test/lib/tokens/TestToken.sol";
import {MangroveOrderDeployer} from "@mgv-strats/script/strategies/mangroveOrder/deployers/MangroveOrderDeployer.s.sol";
import {KandelSeederDeployer} from "@mgv-strats/script/strategies/kandel/deployers/KandelSeederDeployer.s.sol";
import {MangroveOrder} from "@mgv-strats/src/strategies/MangroveOrder.sol";
import {MgvReader} from "@mgv/src/periphery/MgvReader.sol";
import {SimpleTestMaker} from "@mgv/test/lib/agents/TestMaker.sol";
import {Mangrove} from "@mgv/src/core/Mangrove.sol";
import {IMangrove} from "@mgv/src/IMangrove.sol";
import {Deployer} from "@mgv/script/lib/Deployer.sol";
import {ActivateMarket, Market} from "@mgv/script/core/ActivateMarket.s.sol";
import {PoolAddressProviderMock} from "@mgv-strats/script/toy/AaveMock.sol";

/* 
This script prepares a local server for testing by mangrove.js.

In the future it should a) Use mostly the normal deploy file, so there is as
little discrepancy between real deploys and deploys that mangrove.js tests
interact with.  b) For any additional deployments needed, those files should be
hosted in mangrove.js.*/

contract MangroveJsDeploy is Deployer {
  TestToken public tokenA;
  TestToken public tokenB;
  address public dai;
  address public usdc;
  address public weth;
  SimpleTestMaker public simpleTestMaker;
  MangroveOrder public mgo;

  function run() public {
    innerRun({gasprice: 1, gasmax: 2_000_000, gasbot: broadcaster()});
    outputDeployment();
  }

  function innerRun(uint gasprice, uint gasmax, address gasbot) public {
    MangroveDeployer mgvDeployer = new MangroveDeployer();

    mgvDeployer.innerRun({chief: broadcaster(), gasprice: gasprice, gasmax: gasmax, gasbot: gasbot});

    IMangrove mgv = mgvDeployer.mgv();
    MgvReader mgvReader = mgvDeployer.reader();

    broadcast();
    mgv.setUseOracle(false);

    broadcast();
    tokenA = new TestToken({
      admin: broadcaster(),
      name: "Token A",
      symbol: "TokenA",
      _decimals: 18
    });

    broadcast();
    tokenA.setMintLimit(type(uint).max);
    fork.set("TokenA", address(tokenA));

    broadcast();
    tokenB = new TestToken({
      admin: broadcaster(),
      name: "Token B",
      symbol: "TokenB",
      _decimals: 6
    });

    broadcast();
    tokenB.setMintLimit(type(uint).max);
    fork.set("TokenB", address(tokenB));

    broadcast();
    dai = address(
      new TestToken({
      admin: broadcaster(),
      name: "DAI",
      symbol: "DAI",
      _decimals: 18
      })
    );
    fork.set("DAI", dai);

    broadcast();
    usdc = address(
      new TestToken({
      admin: broadcaster(),
      name: "USD Coin",
      symbol: "USDC",
      _decimals: 6
      })
    );
    fork.set("USDC", usdc);

    broadcast();
    weth = address(
      new TestToken({
      admin: broadcaster(),
      name: "Wrapped Ether",
      symbol: "WETH",
      _decimals: 18
      })
    );
    fork.set("WETH", weth);

    broadcast();
    simpleTestMaker = new SimpleTestMaker({
      _mgv: IMangrove(payable(mgv)),
      _ol: OLKey(address(tokenA), address(tokenB), 1)
    });
    fork.set("SimpleTestMaker", address(simpleTestMaker));

    ActivateMarket activateMarket = new ActivateMarket();

    //FIXME: what tick spacing?
    activateMarket.innerRun(mgv, mgvReader, Market(address(tokenA), address(tokenB), 1), 2 * 1e9, 3 * 1e9, 0);
    activateMarket.innerRun(mgv, mgvReader, Market(dai, usdc, 1), 1e9 / 1000, 1e9 / 1000, 0);
    activateMarket.innerRun(mgv, mgvReader, Market(weth, dai, 1), 1e9, 1e9 / 1000, 0);
    activateMarket.innerRun(mgv, mgvReader, Market(weth, usdc, 1), 1e9, 1e9 / 1000, 0);

    MangroveOrderDeployer mgoeDeployer = new MangroveOrderDeployer();
    mgoeDeployer.innerRun({admin: broadcaster(), mgv: IMangrove(payable(mgv))});

    address[] memory underlying = dynamic([address(tokenA), address(tokenB), dai, usdc, weth]);
    broadcast();
    address aaveAddressProvider = address(new PoolAddressProviderMock(underlying));

    KandelSeederDeployer kandelSeederDeployer = new KandelSeederDeployer();
    kandelSeederDeployer.innerRun({
      mgv: IMangrove(payable(mgv)),
      addressesProvider: aaveAddressProvider,
<<<<<<< HEAD
      aaveRouterGasreq: 318_000,
      aaveKandelGasreq: 338_000,
      kandelGasreq: 128_000,
      deployKandel: true,
      deployAaveKandel: true,
      testBase: IERC20(fork.get("WETH")),
      testQuote: IERC20(fork.get("DAI"))
=======
      aaveRouterGasreq: 0, // see CoreKandelGasreqBaseTest
      aaveKandelGasreq: 629000, // see CoreKandelGasreqBaseTest
      kandelGasreq: 126000 // see CoreKandelGasreqBaseTest
>>>>>>> 77540466
    });
  }
}<|MERGE_RESOLUTION|>--- conflicted
+++ resolved
@@ -15,6 +15,7 @@
 import {Deployer} from "@mgv/script/lib/Deployer.sol";
 import {ActivateMarket, Market} from "@mgv/script/core/ActivateMarket.s.sol";
 import {PoolAddressProviderMock} from "@mgv-strats/script/toy/AaveMock.sol";
+import {IERC20} from "@mgv/lib/IERC20.sol";
 
 /* 
 This script prepares a local server for testing by mangrove.js.
@@ -132,19 +133,13 @@
     kandelSeederDeployer.innerRun({
       mgv: IMangrove(payable(mgv)),
       addressesProvider: aaveAddressProvider,
-<<<<<<< HEAD
-      aaveRouterGasreq: 318_000,
-      aaveKandelGasreq: 338_000,
-      kandelGasreq: 128_000,
+      aaveRouterGasreq: 0, // see CoreKandelGasreqBaseTest
+      aaveKandelGasreq: 629000, // see CoreKandelGasreqBaseTest
+      kandelGasreq: 126000, // see CoreKandelGasreqBaseTest
       deployKandel: true,
       deployAaveKandel: true,
       testBase: IERC20(fork.get("WETH")),
       testQuote: IERC20(fork.get("DAI"))
-=======
-      aaveRouterGasreq: 0, // see CoreKandelGasreqBaseTest
-      aaveKandelGasreq: 629000, // see CoreKandelGasreqBaseTest
-      kandelGasreq: 126000 // see CoreKandelGasreqBaseTest
->>>>>>> 77540466
     });
   }
 }