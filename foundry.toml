# Note: remember to `git submodule update --recursive` to pull in dependencies
[profile.default]
src='src'
broadcast='broadcast'
script='script'
test='test'
out='out'
libs=['lib']
cache_path='cache'
evm_version='paris'
fs_permissions = [{ access = "read-write", path = "./addresses/"}, { access = "read-write", path = "./analytics/"}, { access = "read", path = "./out/" }, {access = "read", path = "./node_modules/@mangrovedao/mangrove-core/"}, {access = "read", path = "./uni-out/"}, { access = "read", path = "./mgvConfig.json" }]
solc_version="0.8.20"
<<<<<<< HEAD
# ffi=true
# optimizer=true
=======
ffi=true
optimizer=false
>>>>>>> 25a15040
# optimizer_runs=200
# via_ir=true

# Private keys are expected to be of the form <NETWORK>_PRIVATE_KEY
# The relevant code is in Deployer.sol
[rpc_endpoints]
polygon="${POLYGON_NODE_URL}"
mumbai="${MUMBAI_NODE_URL}"
ethereum="${ETHEREUM_NODE_URL}"
sepolia="${SEPOLIA_NODE_URL}"
testnet_zkevm="https://rpc.public.zkevm-test.net"
zkevm="https://zkevm-rpc.com"
goerli="${GOERLI_NODE_URL}"
arbitrum="${ARBITRUM_NODE_URL}"

[etherscan]
goerli={key="${GOERLI_API_KEY}"}
sepolia={key="${SEPOLIA_API_KEY}"}
mumbai={key="${POLYGON_API_KEY}"}
polygon={key="${POLYGON_API_KEY}"}
testnet_zkevm={key="${ZKEVM_API_KEY}",chain=1442,url="https://api-testnet-zkevm.polygonscan.com/api"}
zkevm={key="${ZKEVM_API_KEY}",chain=1101,url="https://api-zkevm.polygonscan.com/api"}
arbitrum={key="${ARBITRUM_API_KEY}"}

# The remappings are in remappings.txt so vscode solidity ext. can read them
# The first lines are the manual remappings
# The other lines are a copy/paste of the inferred mappings shown by `forge config` (inferred from imported libs)
# You should update remappings.txt whenever a lib change impacts remappings
[fmt]
tab_width=2
int_types="short"
number_underscores="thousands"
ignore = ['lib/**/*.sol','**/vendor/**/*.sol','**/preprocessed/**/*.sol']

# If you use scripts from this repo but don't want to set/use config fields that
# depend on environment variables, set FOUNDRY_PROFILE=no_env_vars. It's not
# necessary to reset the [rpc_endpoints] section since it's lazily loaded.
[profile.no_env_vars.etherscan]
mumbai={key=""}
polygon={key=""}
goerli={key=""}
sepolia={key=""}
testnet_zkevm={key="",chain=1442,url="https://api-testnet-zkevm.polygonscan.com/api"}
zkevm={key="",chain=1101,url="https://api-zkevm.polygonscan.com/api"}
arbitrum={key=""}<|MERGE_RESOLUTION|>--- conflicted
+++ resolved
@@ -10,13 +10,8 @@
 evm_version='paris'
 fs_permissions = [{ access = "read-write", path = "./addresses/"}, { access = "read-write", path = "./analytics/"}, { access = "read", path = "./out/" }, {access = "read", path = "./node_modules/@mangrovedao/mangrove-core/"}, {access = "read", path = "./uni-out/"}, { access = "read", path = "./mgvConfig.json" }]
 solc_version="0.8.20"
-<<<<<<< HEAD
-# ffi=true
-# optimizer=true
-=======
 ffi=true
 optimizer=false
->>>>>>> 25a15040
 # optimizer_runs=200
 # via_ir=true
 
