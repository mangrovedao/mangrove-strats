[
  {
<<<<<<< HEAD
    "address": "0x4CeDCB57Af02293231BAA9D39354D6BFDFD251e0",
    "name": "AaveAddressProvider"
  },
  {
    "address": "0x4d184a4C8d79BbBdCC4E95A1AdEA2454c535280A",
    "name": "Gasbot"
  },
  {
    "address": "0x47897EE61498D02B18794601Ed3A71896A1Ff894",
    "name": "MgvGovernance"
  },
  {
    "address": "0x2Fa2e7a6dEB7bb51B625336DBe1dA23511914a8A",
    "name": "WBTC"
  },
  {
    "address": "0xc8c0Cf9436F4862a8F60Ce680Ca5a9f0f99b5ded",
    "name": "DAI"
  },
  {
    "address": "0x2bbF1f48a678d2f7c291dc5F8fD04805D34F485f",
    "name": "CRV"
=======
    "address": "0xeb7A892BB04A8f836bDEeBbf60897A7Af1Bf5d7F",
    "name": "Aave"
  },
  {
    "address": "0x0b913a76beff3887d35073b8e5530755d60f78c7",
    "name": "Aave Pool"
>>>>>>> 77540466
  }
]<|MERGE_RESOLUTION|>--- conflicted
+++ resolved
@@ -1,35 +1,6 @@
 [
   {
-<<<<<<< HEAD
     "address": "0x4CeDCB57Af02293231BAA9D39354D6BFDFD251e0",
     "name": "AaveAddressProvider"
-  },
-  {
-    "address": "0x4d184a4C8d79BbBdCC4E95A1AdEA2454c535280A",
-    "name": "Gasbot"
-  },
-  {
-    "address": "0x47897EE61498D02B18794601Ed3A71896A1Ff894",
-    "name": "MgvGovernance"
-  },
-  {
-    "address": "0x2Fa2e7a6dEB7bb51B625336DBe1dA23511914a8A",
-    "name": "WBTC"
-  },
-  {
-    "address": "0xc8c0Cf9436F4862a8F60Ce680Ca5a9f0f99b5ded",
-    "name": "DAI"
-  },
-  {
-    "address": "0x2bbF1f48a678d2f7c291dc5F8fD04805D34F485f",
-    "name": "CRV"
-=======
-    "address": "0xeb7A892BB04A8f836bDEeBbf60897A7Af1Bf5d7F",
-    "name": "Aave"
-  },
-  {
-    "address": "0x0b913a76beff3887d35073b8e5530755d60f78c7",
-    "name": "Aave Pool"
->>>>>>> 77540466
   }
 ]