--- conflicted
+++ resolved
@@ -11,23 +11,7 @@
     "address": "0xADdF5388C695e3F23A2509AA73677ED4a219f834",
     "name": "MangroveOrder-Router"
   },
-  {
-<<<<<<< HEAD
-    "address": "0x193163EeFfc795F9d573b171aB12cCDdE10392e8",
-    "name": "WMATIC"
-  },
-  {
-    "address": "0xe8099699aa4A79d89dBD20A63C50b7d35ED3CD9e",
-    "name": "USDT"
-  },
-  {
-    "address": "0xe9259C5B6936Ee6439654171AFd674b31a533985",
-    "name": "USDC"
-  },
-  {
-    "address": "0x406bF0fcE108dD8864627EC6816AaFF8336f8231",
-    "name": "WETH"
-  },
+  {},
   {
     "address": "0x3F3Fae0689e573630a66aba7A1d5081EfD850716",
     "name": "AaveKandelSeeder"
@@ -39,9 +23,5 @@
   {
     "address": "0x4D387a79946FD75c3c27878d06fA2Db788fdb267",
     "name": "AaveKandel_CRV_WBTC"
-=======
-    "address": "0xB3ba79DB150E8650efa5c534EEaf6404a25Fdf00",
-    "name": "AavePooledRouter"
->>>>>>> 77540466
   }
 ]