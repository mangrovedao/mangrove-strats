--- conflicted
+++ resolved
@@ -1,11 +1,6 @@
 {
-<<<<<<< HEAD
-  "name": "@mangrovedao/mangrove-core",
-  "version": "1.5.12",
-=======
   "name": "@mangrovedao/mangrove-strats",
   "version": "0.0.2-0",
->>>>>>> 77540466
   "author": "Mangrove DAO",
   "license": "SEE LICENSE IN LICENSE",
   "main": "index.js",
