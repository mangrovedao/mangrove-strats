{
  "name": "@mangrovedao/mangrove-core",
<<<<<<< HEAD
  "version": "1.5.7",
=======
  "version": "1.5.7-0",
>>>>>>> 05d8529c
  "author": "Mangrove DAO",
  "license": "SEE LICENSE IN LICENSE",
  "main": "index.js",
  "scripts": {
    "package-version": "echo $npm_package_version",
    "precommit": "lint-staged",
    "prepack": "pinst --disable && yarn build && yarn doc",
    "postpack": "pinst --enable",
    "postinstall": "husky install",
    "corecov": "forge coverage --match-path 'test/core/*'",
    "build": "forge build && node copyArtifacts && node buildIndex && node checkNatspec",
    "clean": "forge clean; rimraf index.js dist",
    "doc": "solcco -f doc/MgvDoc.html preprocessing/structs.ts src/MgvLib.sol src/MgvRoot.sol src/MgvHasOffers.sol src/MgvOfferMaking.sol src/MgvOfferTaking.sol src/MgvOfferTakingWithPermit.sol src/MgvGovernable.sol src/AbstractMangrove.sol src/Mangrove.sol src/InvertedMangrove.sol",
    "preproc": "ts-node preprocessing/run.ts",
    "test": "forge test -vvv"
  },
  "lint-staged": {
    "*.sol": "forge fmt",
    "*.{js,css,md,json,ts}": "prettier --write --ignore-unknown"
  },
  "files": [
    "/dist",
    "/src",
    "/script",
    "/test/lib/**/*",
    "/addresses/**/!(*.backup.json)",
    "foundry.toml",
    "remappings.txt",
    "/lib",
    "/LICENSE",
    "/README.md",
    "/doc"
  ],
  "devDependencies": {
    "@types/node": "^20.2.6",
    "husky": "^8.0.3",
    "lint-staged": "^13.2.2",
    "micromatch": "^4.0.5",
    "pinst": "^3.0.0",
    "prettier": "^2.8.8",
    "rimraf": "^5.0.1",
    "shelljs": "^0.8.4",
    "solcco": ">=1.0.13",
    "solhint": "^3.4.1",
    "ts-node": "^10.9.1",
    "typescript": "^5.1.3",
    "yargs": "^17.7.2"
  },
  "packageManager": "yarn@3.5.0"
}<|MERGE_RESOLUTION|>--- conflicted
+++ resolved
@@ -1,10 +1,6 @@
 {
   "name": "@mangrovedao/mangrove-core",
-<<<<<<< HEAD
   "version": "1.5.7",
-=======
-  "version": "1.5.7-0",
->>>>>>> 05d8529c
   "author": "Mangrove DAO",
   "license": "SEE LICENSE IN LICENSE",
   "main": "index.js",
