{
  "name": "@mangrovedao/mangrove-strats",
  "version": "0.0.2-0",
  "author": "Mangrove DAO",
  "license": "SEE LICENSE IN LICENSE",
  "main": "index.js",
  "scripts": {
    "package-version": "echo $npm_package_version",
    "precommit": "lint-staged",
    "prepack": "pinst --disable && yarn build",
    "postpack": "pinst --enable",
    "postinstall": "husky install",
    "build": "forge build && node copyArtifacts && node buildIndex && node checkNatspec",
    "clean": "forge clean; rimraf index.js dist",
    "preproc": "ts-node preprocessing/run.ts",
    "test": "forge test -vvv"
  },
  "lint-staged": {
    "*.sol": "forge fmt",
    "*.{js,css,md,json,ts}": "prettier --write --ignore-unknown"
  },
  "files": [
    "/dist",
    "/src",
    "/script",
    "/test/lib/**/*",
    "/addresses/**/!(*.backup.json)",
    "foundry.toml",
    "remappings.txt",
    "/lib",
    "/LICENSE",
    "/README.md"
  ],
  "dependencies": {
<<<<<<< HEAD
    "@mangrovedao/mangrove-core": "https://github.com/mangrovedao/mangrove-core.git#21335959d1784594029d4aaf47552ecc6a2a4331"
=======
    "@mangrovedao/mangrove-core": "^1.5.8-1"
>>>>>>> a3f8afbf
  },
  "devDependencies": {
    "@types/node": "^20.2.6",
    "husky": "^8.0.3",
    "lint-staged": "^13.2.2",
    "micromatch": "^4.0.5",
    "pinst": "^3.0.0",
    "prettier": "^2.8.8",
    "rimraf": "^5.0.1",
    "shelljs": "^0.8.4",
    "solcco": ">=1.0.13",
    "solhint": "^3.4.1",
    "ts-node": "^10.9.1",
    "typescript": "^5.1.3",
    "yargs": "^17.7.2"
  },
  "packageManager": "yarn@3.5.0"
}<|MERGE_RESOLUTION|>--- conflicted
+++ resolved
@@ -32,11 +32,7 @@
     "/README.md"
   ],
   "dependencies": {
-<<<<<<< HEAD
     "@mangrovedao/mangrove-core": "https://github.com/mangrovedao/mangrove-core.git#21335959d1784594029d4aaf47552ecc6a2a4331"
-=======
-    "@mangrovedao/mangrove-core": "^1.5.8-1"
->>>>>>> a3f8afbf
   },
   "devDependencies": {
     "@types/node": "^20.2.6",
