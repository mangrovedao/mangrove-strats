--- conflicted
+++ resolved
@@ -1,12 +1,10 @@
 # Next version
 
-<<<<<<< HEAD
 - feat: add `UniSwap` routing logic, manager, and univ3 logics
-=======
+
 # 2.1.0-2
 
 - Add orbit logic to the exports
->>>>>>> 1aa2914f
 
 # 2.1.0-1
 
