--- conflicted
+++ resolved
@@ -1,11 +1,10 @@
 # Next version
 
-<<<<<<< HEAD
 - feat!: Remove mangrove.js deployer
 - Upgrade to @mangrovedao/mangrove-deployments v2.0.1
 - Upgrade to @mangrovedao/context-addresses v1.1.0
 - Simplify copying of context addresses
-=======
+
 # 2.0.0-b1.3
 
 - Add export for `MangroveAmplifier`
@@ -40,7 +39,6 @@
   - Possibility to attach a logic to every token
   - Bundle-wise reneging on time possibility
 - Added Aave Routing logic
->>>>>>> 508bc8ac
 
 # 1.0.2
 
