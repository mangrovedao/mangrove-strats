# Next version

<<<<<<< HEAD
- feat: add `MonoSwap` routing logic, manager, and univ3 logics

# 2.0.1-0

- Added `outbound_tkn` to `__bundles` mapping key so as to ensure unmanipulated outbound token.
- Added `freeWei` deprovision on failed `_retractOffer` on forwarder
- Fixed `freeWei` resetting on each offer retracting while retracting bundle
- Resetting `cond.volume` on `_updateOffer` instead of `__lastlook__`
- Using `__residualValues__` to update other offers in the bundle in order to keep a consistent outbound volume
- logging outbound token at the creation of a new bundle
- Changing reneging volume condition to a weak inequality
- feat!: Remove mangrove.js deployer
- Upgrade to @mangrovedao/mangrove-deployments v2.0.2-0
- Upgrade to @mangrovedao/context-addresses v1.1.0
- Simplify copying of context addresses
- Fixed versionning

# 2.0.0-b1.3

- Add export for `MangroveAmplifier`
- Add deployer for `SimpleAaveLogic`
- Add AavePooledRouter to ABI exports
- Upgrade to @mangrovedao/mangrove-deployments v2.0.1-1

# 2.0.0-b1.2
=======
# 2.1.0-0
>>>>>>> 25a15040

- Add support for blast

# 2.0.1

- Create `SmartRouter` schema to allow to plug any `RoutingLogic` to a `Forwarder` contract
- Create `RouterProxyFactory` to deploy router proxies for each user and allow all approvals to a single contract per user
- Add `RenegingForwarder` to allow time based and volume based reneging
- Change `IOfferLogic` `router` view function to be passed an argument, supposedly the 'owner' of the router
- Add a `router` view function with no args to `Direct` contract because `Direct` only needs a single router
- Change `MangroveOrder`
  - Default Router is now a proxied Smart Router
  - `take` entrypoints args changed
    - Removed `fillOrKill` and `restingOrder` boolean args
    - Added `takerOrderType` enum with GTC(E), IOC, FOK, and PO orders
  - `MangroveOrder` now extends `RenegingForwarder`
- Add `MangroveAmplifier` to amplify create offers on multiple market from a single token
  - Possibility to attach a logic to every token
  - Bundle-wise reneging on time possibility
- Add ABI exports for `MangroveAmplifier`, `AbstractRoutingLogic`, `SimpleAaveLogic`, and `AavePooledRouter`
- Add Aave Routing logic
- Add Mock Aave Oracle to `AaveMock` contract
- Add deployer for `SimpleAaveLogic`
- Remove mangrove.js deployer
- Bump @mangrovedao/context-addresses to v1.1.2
- Bump @mangrovedao/mangrove-deployments to v2.0.2
- Simplify copying of context addresses

# 1.0.2

- Add support for Sepolia
- Remove double deployment of (Aave)Kandel instances on Mumbai
- Bump @mangrovedao/mangrove-core to v2.0.3
- Bump @mangrovedao/context-addresses to v1.0.1
- Bump @mangrovedao/mangrove-deployments to v1.0.2

# 1.0.1

- Change @mangrovedao/mangrove-core dependency from 'next' to '^2.0.0'
- Change @mangrovedao/mangrove-deployments and @mangrovedao/context-addresses dependencies from 'next' to '^1.0.0'

# 1.0.0

The Mangrove strat lib and strategies have been separated out into this repo and package. It used to be part of @mangrovedao/mangrove-core where a description of earlier changes can also be found.

Strat lib and strategies have been updated to Mangrove v2.
The main changes are:

- 'pivotId' removed as Mangrove v2 now has constant-gas insert and update and doesn't use a pivot
- '(gives, wants)' changed to '(gives, tick)' for offer making
- '(gives, wants)' changed to '(fillVolume, tick)' for offer taking
- Events changed to use 'OLKey' and streamlined
- 'gasprice' is now 26 bits in Mwei
- 'MangroveOffer': 'residualGives' and 'residualWants' removed. Replaced with 'residualValues' which by default keeps price ('tick') and calculates remaining 'gives' like before
- SimpleRouter: Now inherits from a MonoRouter to specify that it only has a single-sourcing perspective.
- MangroveOrder: The ability to reuse an old, owned offer id is added.
- Kandel strategy changes:
  - Conceptual change: Do not calculate price of offers and create them on the fly in the posthook, instead allocate all offers up front, and set their price.
  - Cross-cutting: Refactoring to reduce bytecode size, deduplicating some functions.
  - Reduced complexity significantly by removing compounding parameter and initializing all Kandel offers up front with their price (tick) stored in the core protocol
  - Forwards calls to generate the offer distribution to populate a geometric Kandel instance to the new KandelLib which has a 'createGeometricDistribution'. This on-chain generation function in KandelLib is introduced to reduce call data size for L2s. A library is used to reduce contract size.
  - Introduced a 'baseQuoteTickOffset' to replace the old 'ratio' parameter. Since prices in the core protocol follow a geometric progression, we offset via adding a tick offset, instead of multiplying by a ratio. All other parameters moved to CoreKandel.
  - Reduced complexity, and using offsets for price differences means we can support much larger price differences.
  - Spread renamed to step size.
  - Distribution struct changed to containing structs instead of arrays to reduce bytecode size and save gas.
  - 'populate' and 'populateIndex' changed to be able to "reserve" offers on the offer list by creating and retracting offers up front if 'gives' in the offer distribution is 0 for said offer. This is to avoid having to create offers during 'posthook' since it is expensive and complicates logic. Note, since the core protocol does not accept 0 gives, we have to use a minimum gives based on the density requirements of the core protocol.
  - Kandel added for contract verification as KandelLib address to use by SDK

Licenses have been updated:

- All code is now licensed under the MIT License, with the exception of 3rd party code.
- 3rd party code in src/strategies/vendor/ is still covered by the original licences.

Addresses are now read from the @mangrovedao/mangrove-deployments and @mangrovedao/context-addresses npm packages.

The unused AAVE v2 integration has been removed.<|MERGE_RESOLUTION|>--- conflicted
+++ resolved
@@ -1,34 +1,8 @@
 # Next version
 
-<<<<<<< HEAD
 - feat: add `MonoSwap` routing logic, manager, and univ3 logics
 
-# 2.0.1-0
-
-- Added `outbound_tkn` to `__bundles` mapping key so as to ensure unmanipulated outbound token.
-- Added `freeWei` deprovision on failed `_retractOffer` on forwarder
-- Fixed `freeWei` resetting on each offer retracting while retracting bundle
-- Resetting `cond.volume` on `_updateOffer` instead of `__lastlook__`
-- Using `__residualValues__` to update other offers in the bundle in order to keep a consistent outbound volume
-- logging outbound token at the creation of a new bundle
-- Changing reneging volume condition to a weak inequality
-- feat!: Remove mangrove.js deployer
-- Upgrade to @mangrovedao/mangrove-deployments v2.0.2-0
-- Upgrade to @mangrovedao/context-addresses v1.1.0
-- Simplify copying of context addresses
-- Fixed versionning
-
-# 2.0.0-b1.3
-
-- Add export for `MangroveAmplifier`
-- Add deployer for `SimpleAaveLogic`
-- Add AavePooledRouter to ABI exports
-- Upgrade to @mangrovedao/mangrove-deployments v2.0.1-1
-
-# 2.0.0-b1.2
-=======
 # 2.1.0-0
->>>>>>> 25a15040
 
 - Add support for blast
 
