--- conflicted
+++ resolved
@@ -1,13 +1,11 @@
 # Next version
 
-<<<<<<< HEAD
 - Upgrade to @mangrovedao/mangrove-deployments v2.1.1
 - Upgrade to @mangrovedao/context-addresses v1.2.0
-=======
+
 # 2.1.0-0
 
 - Add support for blast
->>>>>>> 25a15040
 
 # 2.0.1
 
