# Next version

<<<<<<< HEAD
=======
# 2.0.1-0

>>>>>>> 7e816f89
- Added `outbound_tkn` to `__bundles` mapping key so as to ensure unmanipulated outbound token.
- Added `freeWei` deprovision on failed `_retractOffer` on forwarder
- Fixed `freeWei` resetting on each offer retracting while retracting bundle
- Resetting `cond.volume` on `_updateOffer` instead of `__lastlook__`
- Using `__residualValues__` to update other offers in the bundle in order to keep a consistent outbound volume
- logging outbound token at the creation of a new bundle
- Changing reneging volume condition to a weak inequality
- feat!: Remove mangrove.js deployer
- Upgrade to @mangrovedao/mangrove-deployments v2.0.2-0
- Upgrade to @mangrovedao/context-addresses v1.1.0
- Simplify copying of context addresses
- Fixed versionning

# 2.0.0-b1.3

- Add export for `MangroveAmplifier`
- Add deployer for `SimpleAaveLogic`
- Add AavePooledRouter to ABI exports
- Upgrade to @mangrovedao/mangrove-deployments v2.0.1-1

# 2.0.0-b1.2

- Add exports for `AbstractRoutingLogic` and `SimpleAaveLogic`

# 2.0.0-b1.1

- Upgrade to @mangrovedao/mangrove-deployments v2.0.0
- Add Mock Aave Oracle to Mock Aave contract

# 2.0.0-b1.0

- feat!: Remove mangrove.js deployer
- Created 'SmartRouter' schema to allow to plug any RoutingLogic to a ForwarderContract
- Created 'RouterProxyFactory' to deploy router proxies for each user and allow all approvals to a single contract per user
- Added 'RenegingForwarder' to allow time based and volume based reneging
- Changed 'IOfferLogic' 'router' view function to be passed an argument, supposedly the 'owner' of the router
- Added a 'router' view function with no args to 'Direct' contract because Direct only needs a single router
- Changed MangroveOrder
  - Default Router is now a proxied Smart Router
  - 'take' entrypoints args changed
    - Removed 'fillOrKill' and 'restingOrder' boolean args
    - Added 'takerOrderType' enum with GTC(E), IOC, FOK, and PO orders
  - MangroveOrder now extends RenegingForwarder
- Added 'MangroveAmplifier' to amplify create offers on multiple market from a single token
  - Possibility to attach a logic to every token
  - Bundle-wise reneging on time possibility
- Added Aave Routing logic

# 1.0.2

- Add support for Sepolia
- Remove double deployment of (Aave)Kandel instances on Mumbai
- Bump @mangrovedao/mangrove-core to v2.0.3
- Bump @mangrovedao/context-addresses to v1.0.1
- Bump @mangrovedao/mangrove-deployments to v1.0.2

# 1.0.1

- Change @mangrovedao/mangrove-core dependency from 'next' to '^2.0.0'
- Change @mangrovedao/mangrove-deployments and @mangrovedao/context-addresses dependencies from 'next' to '^1.0.0'

# 1.0.0

The Mangrove strat lib and strategies have been separated out into this repo and package. It used to be part of @mangrovedao/mangrove-core where a description of earlier changes can also be found.

Strat lib and strategies have been updated to Mangrove v2.
The main changes are:

- 'pivotId' removed as Mangrove v2 now has constant-gas insert and update and doesn't use a pivot
- '(gives, wants)' changed to '(gives, tick)' for offer making
- '(gives, wants)' changed to '(fillVolume, tick)' for offer taking
- Events changed to use 'OLKey' and streamlined
- 'gasprice' is now 26 bits in Mwei
- 'MangroveOffer': 'residualGives' and 'residualWants' removed. Replaced with 'residualValues' which by default keeps price ('tick') and calculates remaining 'gives' like before
- SimpleRouter: Now inherits from a MonoRouter to specify that it only has a single-sourcing perspective.
- MangroveOrder: The ability to reuse an old, owned offer id is added.
- Kandel strategy changes:
  - Conceptual change: Do not calculate price of offers and create them on the fly in the posthook, instead allocate all offers up front, and set their price.
  - Cross-cutting: Refactoring to reduce bytecode size, deduplicating some functions.
  - Reduced complexity significantly by removing compounding parameter and initializing all Kandel offers up front with their price (tick) stored in the core protocol
  - Forwards calls to generate the offer distribution to populate a geometric Kandel instance to the new KandelLib which has a 'createGeometricDistribution'. This on-chain generation function in KandelLib is introduced to reduce call data size for L2s. A library is used to reduce contract size.
  - Introduced a 'baseQuoteTickOffset' to replace the old 'ratio' parameter. Since prices in the core protocol follow a geometric progression, we offset via adding a tick offset, instead of multiplying by a ratio. All other parameters moved to CoreKandel.
  - Reduced complexity, and using offsets for price differences means we can support much larger price differences.
  - Spread renamed to step size.
  - Distribution struct changed to containing structs instead of arrays to reduce bytecode size and save gas.
  - 'populate' and 'populateIndex' changed to be able to "reserve" offers on the offer list by creating and retracting offers up front if 'gives' in the offer distribution is 0 for said offer. This is to avoid having to create offers during 'posthook' since it is expensive and complicates logic. Note, since the core protocol does not accept 0 gives, we have to use a minimum gives based on the density requirements of the core protocol.
  - Kandel added for contract verification as KandelLib address to use by SDK

Licenses have been updated:

- All code is now licensed under the MIT License, with the exception of 3rd party code.
- 3rd party code in src/strategies/vendor/ is still covered by the original licences.

Addresses are now read from the @mangrovedao/mangrove-deployments and @mangrovedao/context-addresses npm packages.

The unused AAVE v2 integration has been removed.<|MERGE_RESOLUTION|>--- conflicted
+++ resolved
@@ -1,10 +1,9 @@
 # Next version
 
-<<<<<<< HEAD
-=======
+- feat: add `MonoSwap` routing logic, manager, and univ3 logics
+
 # 2.0.1-0
 
->>>>>>> 7e816f89
 - Added `outbound_tkn` to `__bundles` mapping key so as to ensure unmanipulated outbound token.
 - Added `freeWei` deprovision on failed `_retractOffer` on forwarder
 - Fixed `freeWei` resetting on each offer retracting while retracting bundle
