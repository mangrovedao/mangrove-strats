# Next version

<<<<<<< HEAD
- Add support for blast

# 2.0.1-0

- Added `outbound_tkn` to `__bundles` mapping key so as to ensure unmanipulated outbound token.
- Added `freeWei` deprovision on failed `_retractOffer` on forwarder
- Fixed `freeWei` resetting on each offer retracting while retracting bundle
- Resetting `cond.volume` on `_updateOffer` instead of `__lastlook__`
- Using `__residualValues__` to update other offers in the bundle in order to keep a consistent outbound volume
- logging outbound token at the creation of a new bundle
- Changing reneging volume condition to a weak inequality
- feat!: Remove mangrove.js deployer
- Upgrade to @mangrovedao/mangrove-deployments v2.0.2-0
- Upgrade to @mangrovedao/context-addresses v1.1.0
- Simplify copying of context addresses
- Fixed versionning

# 2.0.0-b1.3

- Add export for `MangroveAmplifier`
- Add deployer for `SimpleAaveLogic`
- Add AavePooledRouter to ABI exports
- Upgrade to @mangrovedao/mangrove-deployments v2.0.1-1

# 2.0.0-b1.2

- Add exports for `AbstractRoutingLogic` and `SimpleAaveLogic`

# 2.0.0-b1.1

- Upgrade to @mangrovedao/mangrove-deployments v2.0.0
- Add Mock Aave Oracle to Mock Aave contract

# 2.0.0-b1.0

- feat!: Remove mangrove.js deployer
- Created 'SmartRouter' schema to allow to plug any RoutingLogic to a ForwarderContract
- Created 'RouterProxyFactory' to deploy router proxies for each user and allow all approvals to a single contract per user
- Added 'RenegingForwarder' to allow time based and volume based reneging
- Changed 'IOfferLogic' 'router' view function to be passed an argument, supposedly the 'owner' of the router
- Added a 'router' view function with no args to 'Direct' contract because Direct only needs a single router
- Changed MangroveOrder
=======
# 2.0.1

- Create `SmartRouter` schema to allow to plug any `RoutingLogic` to a `Forwarder` contract
- Create `RouterProxyFactory` to deploy router proxies for each user and allow all approvals to a single contract per user
- Add `RenegingForwarder` to allow time based and volume based reneging
- Change `IOfferLogic` `router` view function to be passed an argument, supposedly the 'owner' of the router
- Add a `router` view function with no args to `Direct` contract because `Direct` only needs a single router
- Change `MangroveOrder`
>>>>>>> 452c8df3
  - Default Router is now a proxied Smart Router
  - `take` entrypoints args changed
    - Removed `fillOrKill` and `restingOrder` boolean args
    - Added `takerOrderType` enum with GTC(E), IOC, FOK, and PO orders
  - `MangroveOrder` now extends `RenegingForwarder`
- Add `MangroveAmplifier` to amplify create offers on multiple market from a single token
  - Possibility to attach a logic to every token
  - Bundle-wise reneging on time possibility
- Add ABI exports for `MangroveAmplifier`, `AbstractRoutingLogic`, `SimpleAaveLogic`, and `AavePooledRouter`
- Add Aave Routing logic
- Add Mock Aave Oracle to `AaveMock` contract
- Add deployer for `SimpleAaveLogic`
- Remove mangrove.js deployer
- Bump @mangrovedao/context-addresses to v1.1.2
- Bump @mangrovedao/mangrove-deployments to v2.0.2
- Simplify copying of context addresses

# 1.0.2

- Add support for Sepolia
- Remove double deployment of (Aave)Kandel instances on Mumbai
- Bump @mangrovedao/mangrove-core to v2.0.3
- Bump @mangrovedao/context-addresses to v1.0.1
- Bump @mangrovedao/mangrove-deployments to v1.0.2

# 1.0.1

- Change @mangrovedao/mangrove-core dependency from 'next' to '^2.0.0'
- Change @mangrovedao/mangrove-deployments and @mangrovedao/context-addresses dependencies from 'next' to '^1.0.0'

# 1.0.0

The Mangrove strat lib and strategies have been separated out into this repo and package. It used to be part of @mangrovedao/mangrove-core where a description of earlier changes can also be found.

Strat lib and strategies have been updated to Mangrove v2.
The main changes are:

- 'pivotId' removed as Mangrove v2 now has constant-gas insert and update and doesn't use a pivot
- '(gives, wants)' changed to '(gives, tick)' for offer making
- '(gives, wants)' changed to '(fillVolume, tick)' for offer taking
- Events changed to use 'OLKey' and streamlined
- 'gasprice' is now 26 bits in Mwei
- 'MangroveOffer': 'residualGives' and 'residualWants' removed. Replaced with 'residualValues' which by default keeps price ('tick') and calculates remaining 'gives' like before
- SimpleRouter: Now inherits from a MonoRouter to specify that it only has a single-sourcing perspective.
- MangroveOrder: The ability to reuse an old, owned offer id is added.
- Kandel strategy changes:
  - Conceptual change: Do not calculate price of offers and create them on the fly in the posthook, instead allocate all offers up front, and set their price.
  - Cross-cutting: Refactoring to reduce bytecode size, deduplicating some functions.
  - Reduced complexity significantly by removing compounding parameter and initializing all Kandel offers up front with their price (tick) stored in the core protocol
  - Forwards calls to generate the offer distribution to populate a geometric Kandel instance to the new KandelLib which has a 'createGeometricDistribution'. This on-chain generation function in KandelLib is introduced to reduce call data size for L2s. A library is used to reduce contract size.
  - Introduced a 'baseQuoteTickOffset' to replace the old 'ratio' parameter. Since prices in the core protocol follow a geometric progression, we offset via adding a tick offset, instead of multiplying by a ratio. All other parameters moved to CoreKandel.
  - Reduced complexity, and using offsets for price differences means we can support much larger price differences.
  - Spread renamed to step size.
  - Distribution struct changed to containing structs instead of arrays to reduce bytecode size and save gas.
  - 'populate' and 'populateIndex' changed to be able to "reserve" offers on the offer list by creating and retracting offers up front if 'gives' in the offer distribution is 0 for said offer. This is to avoid having to create offers during 'posthook' since it is expensive and complicates logic. Note, since the core protocol does not accept 0 gives, we have to use a minimum gives based on the density requirements of the core protocol.
  - Kandel added for contract verification as KandelLib address to use by SDK

Licenses have been updated:

- All code is now licensed under the MIT License, with the exception of 3rd party code.
- 3rd party code in src/strategies/vendor/ is still covered by the original licences.

Addresses are now read from the @mangrovedao/mangrove-deployments and @mangrovedao/context-addresses npm packages.

The unused AAVE v2 integration has been removed.<|MERGE_RESOLUTION|>--- conflicted
+++ resolved
@@ -1,49 +1,7 @@
 # Next version
 
-<<<<<<< HEAD
 - Add support for blast
 
-# 2.0.1-0
-
-- Added `outbound_tkn` to `__bundles` mapping key so as to ensure unmanipulated outbound token.
-- Added `freeWei` deprovision on failed `_retractOffer` on forwarder
-- Fixed `freeWei` resetting on each offer retracting while retracting bundle
-- Resetting `cond.volume` on `_updateOffer` instead of `__lastlook__`
-- Using `__residualValues__` to update other offers in the bundle in order to keep a consistent outbound volume
-- logging outbound token at the creation of a new bundle
-- Changing reneging volume condition to a weak inequality
-- feat!: Remove mangrove.js deployer
-- Upgrade to @mangrovedao/mangrove-deployments v2.0.2-0
-- Upgrade to @mangrovedao/context-addresses v1.1.0
-- Simplify copying of context addresses
-- Fixed versionning
-
-# 2.0.0-b1.3
-
-- Add export for `MangroveAmplifier`
-- Add deployer for `SimpleAaveLogic`
-- Add AavePooledRouter to ABI exports
-- Upgrade to @mangrovedao/mangrove-deployments v2.0.1-1
-
-# 2.0.0-b1.2
-
-- Add exports for `AbstractRoutingLogic` and `SimpleAaveLogic`
-
-# 2.0.0-b1.1
-
-- Upgrade to @mangrovedao/mangrove-deployments v2.0.0
-- Add Mock Aave Oracle to Mock Aave contract
-
-# 2.0.0-b1.0
-
-- feat!: Remove mangrove.js deployer
-- Created 'SmartRouter' schema to allow to plug any RoutingLogic to a ForwarderContract
-- Created 'RouterProxyFactory' to deploy router proxies for each user and allow all approvals to a single contract per user
-- Added 'RenegingForwarder' to allow time based and volume based reneging
-- Changed 'IOfferLogic' 'router' view function to be passed an argument, supposedly the 'owner' of the router
-- Added a 'router' view function with no args to 'Direct' contract because Direct only needs a single router
-- Changed MangroveOrder
-=======
 # 2.0.1
 
 - Create `SmartRouter` schema to allow to plug any `RoutingLogic` to a `Forwarder` contract
@@ -52,7 +10,6 @@
 - Change `IOfferLogic` `router` view function to be passed an argument, supposedly the 'owner' of the router
 - Add a `router` view function with no args to `Direct` contract because `Direct` only needs a single router
 - Change `MangroveOrder`
->>>>>>> 452c8df3
   - Default Router is now a proxied Smart Router
   - `take` entrypoints args changed
     - Removed `fillOrKill` and `restingOrder` boolean args
