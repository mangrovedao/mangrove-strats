/* ********* Mangrove tooling script ********* *
This script verifies that select files have natspec comments for all parameters and return values of functions
*/

const fs = require("fs");
const path = require("path");
const cwd = process.cwd();

// recursively gather file paths in dir
let all_files = (dir, accumulator = []) => {
  for (const file_name of fs.readdirSync(dir)) {
    const file_path = path.join(dir, file_name);
    if (fs.statSync(file_path).isDirectory()) {
      all_files(file_path, accumulator);
    } else {
      if (file_name.endsWith(".json")) {
        accumulator.push(file_path);
      }
    }
  }
  return accumulator;
};

// parse json file
const read_artifact = (file_path) => {
  return JSON.parse(fs.readFileSync(file_path, "utf8"));
};

// gather all artifact files
const artifacts = all_files(path.join(cwd, "out"));

excludes = [
  "forge-std",
  "node_modules",
  "script",
  "test",
  "src/strategies/vendor/",
  "/out/",
  "toy_strategies",
  "CompoundModule",
  "AaveV2Module",
  "AaveV3Borrower",
<<<<<<< HEAD
  "lib/openzeppelin-contracts/",
=======
  "lib/orbit-protocol/",
  "lib/openzeppelin/",
>>>>>>> c4af666f
];

let anyFindings = false;
artifacts.forEach((file) => {
  const j = read_artifact(file);
  const fname = j.ast?.absolutePath;
  if (!fname || excludes.some((x) => fname.includes(x))) {
    return;
  }
  const relevant = j.ast.nodes
    .filter((x) => x.nodeType == "ContractDefinition")
    .map((x) => {
      if (!x?.documentation?.text?.includes("@title")) {
        anyFindings = true;
        console.log(`${fname} - ${x.name} missing @title`);
      }
      return x.nodes;
    })
    .flat();

  relevant
    .filter(
      (x) =>
        x.nodeType == "FunctionDefinition" ||
        x.nodeType == "EventDefinition" ||
        x.nodeType == "VariableDeclaration",
    )
    .forEach((x) => {
      const doc = x?.documentation?.text ?? "";
      if (doc.includes("@inheritdoc")) {
        return;
      }

      const name = x?.kind == "constructor" ? "constructor" : x.name;
      if (!doc.includes("@notice")) {
        anyFindings = true;
        console.log(`${fname}: ${name} - no description`);
      }
      x.returnParameters?.parameters.forEach((p) => {
        if (!doc.includes(`@return ${p.name}`)) {
          anyFindings = true;
          console.log(`${fname}: ${name} - ${p.name} (return)`);
        }
      });
      x.parameters?.parameters.forEach((p) => {
        if (!doc.includes(`@param ${p.name}`)) {
          anyFindings = true;
          console.log(`${fname}: ${name} - ${p.name}`);
        }
      });
    });
});

if (anyFindings) {
  throw new Error("Found missing natspec comments");
}<|MERGE_RESOLUTION|>--- conflicted
+++ resolved
@@ -40,12 +40,8 @@
   "CompoundModule",
   "AaveV2Module",
   "AaveV3Borrower",
-<<<<<<< HEAD
-  "lib/openzeppelin-contracts/",
-=======
   "lib/orbit-protocol/",
   "lib/openzeppelin/",
->>>>>>> c4af666f
 ];
 
 let anyFindings = false;
