// SPDX-License-Identifier:	AGPL-3.0
pragma solidity ^0.8.10;

import {StratTest, MgvReader, TestMaker, TestTaker, TestSender, console} from "mgv_strat_test/lib/StratTest.sol";

import {IMangrove} from "mgv_src/IMangrove.sol";
import {MangroveOrder as MgvOrder, SimpleRouter} from "mgv_strat_src/strategies/MangroveOrder.sol";
import {PinnedPolygonFork} from "mgv_test/lib/forks/Polygon.sol";
import {TransferLib} from "mgv_lib/TransferLib.sol";
import {IOrderLogic} from "mgv_strat_src/strategies/interfaces/IOrderLogic.sol";
import {MgvStructs, MgvLib, IERC20, OLKey} from "mgv_src/MgvLib.sol";
import {TestToken} from "mgv_test/lib/tokens/TestToken.sol";
import {toFixed} from "mgv_lib/Test2.sol";
import {TickConversionLib} from "mgv_lib/TickConversionLib.sol";
import {TickLib} from "mgv_lib/TickLib.sol";
import {MAX_TICK} from "mgv_lib/Constants.sol";

contract MangroveOrder_Test is StratTest {
  uint constant GASREQ = 150_000;
  uint constant MID_PRICE = 2000e18;
  // to check ERC20 logging

  event Transfer(address indexed from, address indexed to, uint value);

  event MangroveOrderStart(
    bytes32 indexed olKeyHash,
    address indexed taker,
    bool fillOrKill,
    int tick,
    uint fillVolume,
    bool fillWants,
    bool restingOrder
  );

  MgvOrder internal mgo;
  TestMaker internal ask_maker;
  TestMaker internal bid_maker;

  TestTaker internal sell_taker;
  PinnedPolygonFork internal fork;

  IOrderLogic.TakerOrderResult internal cold_buyResult;
  IOrderLogic.TakerOrderResult internal cold_sellResult;

  receive() external payable {}

  function tickFromPrice_e18(uint priceE18) internal pure returns (int tick) {
    (uint mantissa, uint exp) = TickConversionLib.ratioFromVolumes(priceE18, 1e18);
    tick = TickConversionLib.tickFromRatio(mantissa, int(exp));
  }

  function makerWants(IOrderLogic.TakerOrder memory order) internal pure returns (uint) {
    return order.fillWants ? order.fillVolume : TickLib.inboundFromOutbound(-order.tick, order.fillVolume);
  }

  function makerGives(IOrderLogic.TakerOrder memory order) internal pure returns (uint) {
<<<<<<< HEAD
    return order.fillWants ? LogPriceLib.outboundFromInboundUp(-order.logPrice, order.fillVolume) : order.fillVolume;
=======
    return order.fillWants ? TickLib.outboundFromInbound(-order.tick, order.fillVolume) : order.fillVolume;
>>>>>>> cac569ff
  }

  function takerWants(IOrderLogic.TakerOrder memory order) internal pure returns (uint) {
    return order.fillWants ? order.fillVolume : TickLib.outboundFromInbound(order.tick, order.fillVolume);
  }

  function takerGives(IOrderLogic.TakerOrder memory order) internal pure returns (uint) {
    return order.fillWants ? TickLib.inboundFromOutboundUp(order.tick, order.fillVolume) : order.fillVolume;
  }

  function setUp() public override {
    fork = new PinnedPolygonFork(39880000);
    fork.setUp();
    options.gasprice = 90;
    options.gasbase = 68_000;
    options.defaultFee = 30;
    mgv = setupMangrove();
    reader = new MgvReader($(mgv));
    base = TestToken(fork.get("WETH"));
    quote = TestToken(fork.get("DAI"));
    olKey = OLKey(address(base), address(quote), options.defaultTickSpacing);
    lo = olKey.flipped();
    setupMarket(olKey);

    // this contract is admin of MgvOrder and its router
    mgo = new MgvOrder(IMangrove(payable(mgv)), $(this), GASREQ);
    // mgvOrder needs to approve mangrove for inbound & outbound token transfer (inbound when acting as a taker, outbound when matched as a maker)
    IERC20[] memory tokens = new IERC20[](2);
    tokens[0] = base;
    tokens[1] = quote;
    mgo.activate(tokens);

    // `this` contract will act as `MgvOrder` user
    deal($(base), $(this), 10 ether);
    deal($(quote), $(this), 10_000 ether);

    // user approves `mgo` to pull quote or base when doing a market order
    TransferLib.approveToken(quote, $(mgo.router()), 10_000 ether);
    TransferLib.approveToken(base, $(mgo.router()), 10 ether);

    // `sell_taker` will take resting bid
    sell_taker = setupTaker(olKey, "sell-taker");
    deal($(base), $(sell_taker), 10 ether);

    // if seller wants to sell directly on mangrove
    vm.prank($(sell_taker));
    TransferLib.approveToken(base, $(mgv), 10 ether);
    // if seller wants to sell via mgo
    vm.prank($(sell_taker));
    TransferLib.approveToken(quote, $(mgv), 10 ether);

    // populating order book with offers
    ask_maker = setupMaker(olKey, "ask-maker");
    vm.deal($(ask_maker), 10 ether);

    bid_maker = setupMaker(lo, "bid-maker");
    vm.deal($(bid_maker), 10 ether);

    deal($(base), $(ask_maker), 10 ether);
    deal($(quote), $(bid_maker), 10000 ether);

    // pre populating book with cold maker offers.
    ask_maker.approveMgv(base, 10 ether);
    uint volume = 1 ether;
    ask_maker.newOfferByTickWithFunding(olKey, tickFromPrice_e18(MID_PRICE), volume, 50_000, 0, 0.1 ether);
    ask_maker.newOfferByTickWithFunding(olKey, tickFromPrice_e18(MID_PRICE + 1e18), volume, 50_000, 0, 0.1 ether);
    ask_maker.newOfferByTickWithFunding(olKey, tickFromPrice_e18(MID_PRICE + 2e18), volume, 50_000, 0, 0.1 ether);

    bid_maker.approveMgv(quote, 10000 ether);
    bid_maker.newOfferByTickWithFunding(lo, -tickFromPrice_e18(MID_PRICE - 10e18), 2000e18, 50_000, 0, 0.1 ether);
    bid_maker.newOfferByTickWithFunding(lo, -tickFromPrice_e18(MID_PRICE - 11e18), 2000e18, 50_000, 0, 0.1 ether);
    bid_maker.newOfferByTickWithFunding(lo, -tickFromPrice_e18(MID_PRICE - 12e18), 2000e18, 50_000, 0, 0.1 ether);

    IOrderLogic.TakerOrder memory buyOrder;
    IOrderLogic.TakerOrder memory sellOrder;
    // depositing a cold MangroveOrder offer.
    buyOrder = createBuyOrderEvenLowerPriceAndLowerVolume();
    buyOrder.restingOrder = true;
    buyOrder.expiryDate = block.timestamp + 1;

    sellOrder = createSellOrderEvenLowerPriceAndLowerVolume();
    sellOrder.restingOrder = true;
    sellOrder.expiryDate = block.timestamp + 1;

    cold_buyResult = mgo.take{value: 0.1 ether}(buyOrder);
    cold_sellResult = mgo.take{value: 0.1 ether}(sellOrder);

    assertTrue(cold_buyResult.offerId * cold_sellResult.offerId > 0, "Resting offer failed to be published on mangrove");
    // mgo ask
    // 4 ┆ 1999 DAI  /  1 WETH 0xc7183455a4C133Ae270771860664b6B7ec320bB1
    // maker asks
    // 1 ┆ 2000 DAI  /  1 WETH 0x1d1499e622D69689cdf9004d05Ec547d650Ff211
    // 2 ┆ 2001 DAI  /  1 WETH 0x1d1499e622D69689cdf9004d05Ec547d650Ff211
    // 3 ┆ 2002 DAI  /  1 WETH 0x1d1499e622D69689cdf9004d05Ec547d650Ff211
    // ------------------------------------------------------------------
    // mgo bid
    // 4 ┆ 1 WETH  /  1991 0xc7183455a4C133Ae270771860664b6B7ec320bB1
    // maker bids
    // 1 ┆ 1 WETH  /  1990 DAI 0xA4AD4f68d0b91CFD19687c881e50f3A00242828c
    // 2 ┆ 1 WETH  /  1989 DAI 0xA4AD4f68d0b91CFD19687c881e50f3A00242828c
    // 3 ┆ 1 WETH  /  1988 DAI 0xA4AD4f68d0b91CFD19687c881e50f3A00242828c
  }

  function test_admin() public {
    assertEq(mgv.governance(), mgo.admin(), "Invalid admin address");
  }

  function freshTaker(uint balBase, uint balQuote) internal returns (address fresh_taker) {
    fresh_taker = freshAddress("MgvOrderTester");
    deal($(quote), fresh_taker, balQuote);
    deal($(base), fresh_taker, balBase);
    deal(fresh_taker, 1 ether);
    vm.startPrank(fresh_taker);
    quote.approve(address(mgo.router()), type(uint).max);
    base.approve(address(mgo.router()), type(uint).max);
    vm.stopPrank();
  }

  ////////////////////////
  /// Tests taker side ///
  ////////////////////////

  function createBuyOrder() internal view returns (IOrderLogic.TakerOrder memory order) {
    uint fillVolume = 2 ether;
    order = IOrderLogic.TakerOrder({
      olKey: olKey,
      fillOrKill: false,
      fillWants: true,
      fillVolume: fillVolume,
      tick: tickFromPrice_e18(MID_PRICE - 1e18),
      restingOrder: false,
      expiryDate: 0, //NA
      offerId: 0
    });
  }

  /// At half the volume, but same price
  function createBuyOrderHalfVolume() internal view returns (IOrderLogic.TakerOrder memory order) {
    uint fillVolume = 1 ether;
    order = createBuyOrder();
    order.fillVolume = fillVolume;
  }

  function createBuyOrderHigherPrice() internal view returns (IOrderLogic.TakerOrder memory order) {
    uint fillVolume = 2 ether;
    order = createBuyOrder();
    // A high price so as to take ask_maker's offers
    order.fillVolume = fillVolume;
    order.tick = tickFromPrice_e18(MID_PRICE + 10000e18);
  }

  /// At lower price, same volume
  function createBuyOrderLowerPrice() internal view returns (IOrderLogic.TakerOrder memory order) {
    uint fillVolume = 2 ether;
    order = createBuyOrder();
    order.fillVolume = fillVolume;
    order.tick = tickFromPrice_e18(MID_PRICE - 2e18);
  }

  function createBuyOrderEvenLowerPriceAndLowerVolume() internal view returns (IOrderLogic.TakerOrder memory order) {
    uint fillVolume = 1 ether;
    order = createBuyOrder();
    order.fillVolume = fillVolume;
    order.tick = tickFromPrice_e18(MID_PRICE - 9e18);
  }

  function createSellOrder() internal view returns (IOrderLogic.TakerOrder memory order) {
    uint fillVolume = 2 ether;
    order = IOrderLogic.TakerOrder({
      olKey: lo,
      fillOrKill: false,
      fillWants: false,
      tick: -tickFromPrice_e18(MID_PRICE - 9e18),
      fillVolume: fillVolume,
      restingOrder: false,
      expiryDate: 0, //NA
      offerId: 0
    });
  }

  function createSellOrderLowerPrice() internal view returns (IOrderLogic.TakerOrder memory order) {
    uint fillVolume = 2 ether;
    order = createSellOrder();
    order.tick = -tickFromPrice_e18(MID_PRICE - 8e18);
    order.fillVolume = fillVolume;
  }

  function createSellOrderHalfVolume() internal view returns (IOrderLogic.TakerOrder memory order) {
    uint fillVolume = 1 ether;
    order = createSellOrder();
    order.tick = -tickFromPrice_e18(MID_PRICE - 9e18);
    order.fillVolume = fillVolume;
  }

  function createSellOrderEvenLowerPriceAndLowerVolume() internal view returns (IOrderLogic.TakerOrder memory order) {
    uint fillVolume = 1 ether;
    order = createSellOrder();
    order.tick = -tickFromPrice_e18(MID_PRICE - 1e18);
    order.fillVolume = fillVolume;
  }

  function test_partial_filled_buy_order_is_transferred_to_taker() public {
    IOrderLogic.TakerOrder memory buyOrder = createBuyOrder();
    address fresh_taker = freshTaker(0, takerGives(buyOrder) * 2);
    vm.prank(fresh_taker);
    IOrderLogic.TakerOrderResult memory res = mgo.take{value: 0.1 ether}(buyOrder);
    assertEq(res.takerGot, reader.minusFee(olKey, takerWants(buyOrder) / 2), "Incorrect partial fill of taker order");
    assertEq(res.takerGave, takerGives(buyOrder) / 2 - 1, "Incorrect partial fill of taker order");
    assertEq(base.balanceOf(fresh_taker), res.takerGot, "Funds were not transferred to taker");
  }

  function test_partial_filled_buy_order_reverts_when_FoK_enabled() public {
    IOrderLogic.TakerOrder memory buyOrder = createBuyOrder();
    buyOrder.fillOrKill = true;
    address fresh_taker = freshTaker(0, takerGives(buyOrder) * 2);
    vm.prank(fresh_taker);
    vm.expectRevert("mgvOrder/partialFill");
    mgo.take{value: 0.1 ether}(buyOrder);
  }

  function test_order_reverts_when_expiry_date_is_in_the_past() public {
    IOrderLogic.TakerOrder memory buyOrder = createBuyOrder();
    buyOrder.fillOrKill = true;
    buyOrder.expiryDate = block.timestamp - 1;
    address fresh_taker = freshTaker(0, takerGives(buyOrder) * 2);
    vm.prank(fresh_taker);
    vm.expectRevert("mgvOrder/expired");
    mgo.take{value: 0.1 ether}(buyOrder);
  }

  function test_partial_filled_returns_value_and_remaining_inbound() public {
    IOrderLogic.TakerOrder memory buyOrder = createBuyOrder();
    address fresh_taker = freshTaker(0, takerGives(buyOrder));
    uint balBefore = fresh_taker.balance;
    vm.prank(fresh_taker);
    mgo.take{value: 0.1 ether}(buyOrder);
    assertEq(balBefore, fresh_taker.balance, "Take function did not return value to taker");
    assertEq(
      takerGives(buyOrder) - takerGives(buyOrder) / 2 + 1,
      quote.balanceOf(fresh_taker),
      "Take did not return remainder to taker"
    );
  }

  function test_partial_filled_order_returns_bounty() public {
    ask_maker.shouldRevert(true);
    IOrderLogic.TakerOrder memory buyOrder = createBuyOrderHigherPrice();
    address fresh_taker = freshTaker(0, takerGives(buyOrder));
    uint balBefore = fresh_taker.balance;
    vm.prank(fresh_taker);
    IOrderLogic.TakerOrderResult memory res = mgo.take{value: 0.1 ether}(buyOrder);
    assertTrue(res.bounty > 0, "Bounty should not be zero");
    assertEq(balBefore + res.bounty, fresh_taker.balance, "Take function did not return bounty");
  }

  function test_filled_resting_buy_order_ignores_resting_option_and_returns_value() public {
    IOrderLogic.TakerOrder memory buyOrder = createBuyOrderHalfVolume();
    buyOrder.restingOrder = true;
    address fresh_taker = freshTaker(0, 4000 ether);
    uint nativeBalBefore = fresh_taker.balance;
    vm.prank(fresh_taker);
    IOrderLogic.TakerOrderResult memory res = mgo.take{value: 0.1 ether}(buyOrder);
    assertEq(res.offerId, 0, "There should be no resting order");
    assertEq(quote.balanceOf(fresh_taker), 4000 ether - takerGives(buyOrder), "incorrect quote balance");
    assertEq(base.balanceOf(fresh_taker), res.takerGot, "incorrect base balance");
    assertEq(fresh_taker.balance, nativeBalBefore, "value was not returned to taker");
  }

  function test_filled_resting_buy_order_with_FoK_succeeds_and_returns_provision() public {
    IOrderLogic.TakerOrder memory buyOrder = createBuyOrderHalfVolume();
    buyOrder.fillOrKill = true;
    address fresh_taker = freshTaker(0, takerGives(buyOrder));
    uint nativeBalBefore = fresh_taker.balance;
    vm.prank(fresh_taker);
    IOrderLogic.TakerOrderResult memory res = mgo.take{value: 0.1 ether}(buyOrder);
    assertEq(res.offerId, 0, "There should be no resting order");
    assertEq(quote.balanceOf(fresh_taker), 0, "incorrect quote balance");
    assertEq(base.balanceOf(fresh_taker), res.takerGot, "incorrect base balance");
    assertEq(fresh_taker.balance, nativeBalBefore, "value was not returned to taker");
  }

  function test_taken_resting_order_reused() public {
    // Arrange - Take resting order
    vm.prank($(sell_taker));
    mgv.marketOrderByTick(lo, MAX_TICK, 1000000 ether, true);
    assertFalse(mgv.offers(lo, cold_buyResult.offerId).isLive(), "Offer should be taken and not live");

    // Act - Create new resting order, but reuse id
    IOrderLogic.TakerOrder memory buyOrder = createBuyOrderLowerPrice();
    buyOrder.offerId = cold_buyResult.offerId;
    buyOrder.restingOrder = true;
    IOrderLogic.TakerOrderResult memory res = mgo.take{value: 0.1 ether}(buyOrder);

    // Assert
    MgvStructs.OfferPacked offer = mgv.offers(lo, res.offerId);
    assertEq(res.offerId, buyOrder.offerId, "OfferId should be reused");
    assertTrue(offer.isLive(), "Offer be live");
    assertEq(offer.gives(), makerGives(buyOrder), "Incorrect offer gives");
    assertApproxEqAbs(offer.wants(), makerWants(buyOrder), 1, "Incorrect offer wants");
    assertEq(offer.tick(), -buyOrder.tick, "Incorrect offer price");
  }

  function test_taken_resting_order_not_reused_if_live() public {
    // Arrange
    assertTrue(mgv.offers(lo, cold_buyResult.offerId).isLive(), "Offer should live");

    // Act - Create new resting order, but reuse id
    IOrderLogic.TakerOrder memory buyOrder = createBuyOrderLowerPrice();
    buyOrder.offerId = cold_buyResult.offerId;
    buyOrder.restingOrder = true;

    // Assert
    vm.expectRevert("mgvOrder/offerAlreadyActive");
    mgo.take{value: 0.1 ether}(buyOrder);
  }

  function test_taken_resting_order_not_reused_if_not_owned() public {
    // Arrange - Take resting order
    vm.prank($(sell_taker));
    mgv.marketOrderByTick(lo, MAX_TICK, 1000000 ether, true);
    assertFalse(mgv.offers(lo, cold_buyResult.offerId).isLive(), "Offer should be taken and not live");

    // Act/assert - Create new resting order, but reuse id
    IOrderLogic.TakerOrder memory buyOrder = createBuyOrderLowerPrice();
    buyOrder.offerId = cold_buyResult.offerId;
    buyOrder.restingOrder = true;

    address router = $(mgo.router());
    vm.prank($(sell_taker));
    TransferLib.approveToken(quote, router, takerGives(buyOrder) + makerGives(buyOrder));
    deal($(quote), $(sell_taker), takerGives(buyOrder) + makerGives(buyOrder));

    vm.expectRevert("AccessControlled/Invalid");
    // Not owner
    vm.prank($(sell_taker));
    mgo.take{value: 0.1 ether}(buyOrder);
  }

  ///////////////////////
  /// Test maker side ///
  ///////////////////////

  function logOrderData(address taker, IOrderLogic.TakerOrder memory tko) internal {
    emit MangroveOrderStart(
      tko.olKey.hash(), taker, tko.fillOrKill, tko.tick, tko.fillVolume, tko.fillWants, tko.restingOrder
    );
  }

  function test_partial_fill_buy_with_resting_order_is_correctly_posted() public {
    IOrderLogic.TakerOrder memory buyOrder = createBuyOrder();
    buyOrder.restingOrder = true;

    IOrderLogic.TakerOrderResult memory expectedResult = IOrderLogic.TakerOrderResult({
      takerGot: reader.minusFee(lo, 1 ether),
      takerGave: takerGives(buyOrder) / 2 - 1,
      bounty: 0,
      fee: 1 ether - reader.minusFee(lo, 1 ether),
      offerId: 5
    });

    address fresh_taker = freshTaker(0, takerGives(buyOrder));
    uint nativeBalBefore = fresh_taker.balance;

    // checking log emission
    expectFrom($(mgo));
    logOrderData(fresh_taker, buyOrder);

    vm.prank(fresh_taker);
    IOrderLogic.TakerOrderResult memory res = mgo.take{value: 0.1 ether}(buyOrder);

    assertTrue(res.offerId > 0, "Offer not posted");
    assertEq(fresh_taker.balance, nativeBalBefore - 0.1 ether, "Value not deposited");
    assertEq(mgo.provisionOf(lo, res.offerId), 0.1 ether, "Offer not provisioned");
    // checking mappings
    assertEq(mgo.ownerOf(lo.hash(), res.offerId), fresh_taker, "Invalid offer owner");
    assertEq(
      quote.balanceOf(fresh_taker), takerGives(buyOrder) - expectedResult.takerGave, "Incorrect remaining quote balance"
    );
    assertEq(base.balanceOf(fresh_taker), reader.minusFee(olKey, 1 ether), "Incorrect obtained base balance");
    // checking price of offer
    MgvStructs.OfferPacked offer = mgv.offers(lo, res.offerId);
    MgvStructs.OfferDetailPacked detail = mgv.offerDetails(lo, res.offerId);
    assertEq(offer.gives(), makerGives(buyOrder) / 2, "Incorrect offer gives");
    assertEq(offer.wants(), makerWants(buyOrder) / 2, "Incorrect offer wants");
    assertEq(offer.prev(), 0, "Offer should be best of the book");
    assertEq(detail.maker(), address(mgo), "Incorrect maker");
  }

  function test_empty_fill_buy_with_resting_order_is_correctly_posted() public {
    IOrderLogic.TakerOrder memory buyOrder = createBuyOrderLowerPrice();
    buyOrder.restingOrder = true;

    address fresh_taker = freshTaker(0, takerGives(buyOrder));
    uint nativeBalBefore = fresh_taker.balance;

    // checking log emission
    expectFrom($(mgo));
    logOrderData(fresh_taker, buyOrder);

    vm.prank(fresh_taker);
    IOrderLogic.TakerOrderResult memory res = mgo.take{value: 0.1 ether}(buyOrder);

    assertTrue(res.offerId > 0, "Offer not posted");
    assertEq(fresh_taker.balance, nativeBalBefore - 0.1 ether, "Value not deposited");
    assertEq(mgo.provisionOf(lo, res.offerId), 0.1 ether, "Offer not provisioned");
    // checking mappings
    assertEq(mgo.ownerOf(lo.hash(), res.offerId), fresh_taker, "Invalid offer owner");
    assertEq(quote.balanceOf(fresh_taker), takerGives(buyOrder), "Incorrect remaining quote balance");
    assertEq(base.balanceOf(fresh_taker), 0, "Incorrect obtained base balance");
    // checking price of offer
    MgvStructs.OfferPacked offer = mgv.offers(lo, res.offerId);
    MgvStructs.OfferDetailPacked detail = mgv.offerDetails(lo, res.offerId);
    assertEq(offer.gives(), makerGives(buyOrder), "Incorrect offer gives");
    assertApproxEqAbs(offer.wants(), makerWants(buyOrder), 1, "Incorrect offer wants");
    assertEq(offer.tick(), -buyOrder.tick, "Incorrect offer price");
    assertEq(offer.prev(), 0, "Offer should be best of the book");
    assertEq(detail.maker(), address(mgo), "Incorrect maker");
  }

  function test_partial_fill_sell_with_resting_order_is_correctly_posted() public {
    IOrderLogic.TakerOrder memory sellOrder = createSellOrder();
    sellOrder.restingOrder = true;

    IOrderLogic.TakerOrderResult memory expectedResult = IOrderLogic.TakerOrderResult({
      takerGot: reader.minusFee(lo, takerWants(sellOrder) / 2) + 2,
      takerGave: takerGives(sellOrder) / 2,
      bounty: 0,
      fee: takerWants(sellOrder) / 2 - reader.minusFee(lo, takerWants(sellOrder) / 2) - 1,
      offerId: 5
    });

    address fresh_taker = freshTaker(takerGives(sellOrder), 0);
    uint nativeBalBefore = fresh_taker.balance;

    // checking log emission
    expectFrom($(mgo));
    logOrderData(fresh_taker, sellOrder);

    vm.prank(fresh_taker);
    IOrderLogic.TakerOrderResult memory res = mgo.take{value: 0.1 ether}(sellOrder);

    assertTrue(res.offerId > 0, "Offer not posted");
    assertEq(fresh_taker.balance, nativeBalBefore - 0.1 ether, "Value not deposited");
    assertEq(mgo.provisionOf(olKey, res.offerId), 0.1 ether, "Offer not provisioned");
    // checking mappings
    assertEq(mgo.ownerOf(olKey.hash(), res.offerId), fresh_taker, "Invalid offer owner");
    assertEq(
      base.balanceOf(fresh_taker), takerGives(sellOrder) - expectedResult.takerGave, "Incorrect remaining base balance"
    );
    assertEq(quote.balanceOf(fresh_taker), expectedResult.takerGot, "Incorrect obtained quote balance");
    // checking price of offer
    MgvStructs.OfferPacked offer = mgv.offers(olKey, res.offerId);
    MgvStructs.OfferDetailPacked detail = mgv.offerDetails(olKey, res.offerId);
    assertEq(offer.gives(), makerGives(sellOrder) / 2, "Incorrect offer gives");

    assertApproxEqRel(offer.wants(), makerWants(sellOrder) / 2, 1e4, "Incorrect offer wants");
    assertEq(offer.prev(), 0, "Offer should be best of the book");
    assertEq(detail.maker(), address(mgo), "Incorrect maker");
  }

  function test_empty_fill_sell_with_resting_order_is_correctly_posted() public {
    IOrderLogic.TakerOrder memory sellOrder = createSellOrderLowerPrice();
    sellOrder.restingOrder = true;

    address fresh_taker = freshTaker(2 ether, 0);
    uint nativeBalBefore = fresh_taker.balance;

    // checking log emission
    expectFrom($(mgo));
    logOrderData(fresh_taker, sellOrder);

    vm.prank(fresh_taker);
    IOrderLogic.TakerOrderResult memory res = mgo.take{value: 0.1 ether}(sellOrder);

    assertTrue(res.offerId > 0, "Offer not posted");
    assertEq(fresh_taker.balance, nativeBalBefore - 0.1 ether, "Value not deposited");
    assertEq(mgo.provisionOf(olKey, res.offerId), 0.1 ether, "Offer not provisioned");
    // checking mappings
    assertEq(mgo.ownerOf(olKey.hash(), res.offerId), fresh_taker, "Invalid offer owner");
    assertEq(base.balanceOf(fresh_taker), takerGives(sellOrder), "Incorrect remaining base balance");
    assertEq(quote.balanceOf(fresh_taker), 0, "Incorrect obtained quote balance");
    // checking price of offer
    MgvStructs.OfferPacked offer = mgv.offers(olKey, res.offerId);
    MgvStructs.OfferDetailPacked detail = mgv.offerDetails(olKey, res.offerId);
    assertEq(offer.gives(), makerGives(sellOrder), "Incorrect offer gives");
    assertEq(offer.wants(), makerWants(sellOrder), "Incorrect offer wants");
    assertEq(offer.prev(), 0, "Offer should be best of the book");
    assertEq(detail.maker(), address(mgo), "Incorrect maker");
  }

  function test_resting_order_with_expiry_date_is_correctly_posted() public {
    IOrderLogic.TakerOrder memory sellOrder = createSellOrder();
    sellOrder.restingOrder = true;
    sellOrder.expiryDate = block.timestamp + 1;
    address fresh_taker = freshTaker(2 ether, 0);
    vm.prank(fresh_taker);
    IOrderLogic.TakerOrderResult memory res = mgo.take{value: 0.1 ether}(sellOrder);
    assertEq(mgo.expiring(olKey.hash(), res.offerId), block.timestamp + 1, "Incorrect expiry");
  }

  function test_resting_buy_order_for_blacklisted_reserve_for_inbound_reverts() public {
    IOrderLogic.TakerOrder memory sellOrder = createSellOrderHalfVolume();
    sellOrder.restingOrder = true;
    address fresh_taker = freshTaker(1 ether, 0);
    vm.mockCall(
      $(quote),
      abi.encodeWithSelector(
        quote.transferFrom.selector, $(mgo), fresh_taker, reader.minusFee(lo, takerWants(sellOrder)) + 1
      ),
      abi.encode(false)
    );
    vm.expectRevert("mgvOrder/pushFailed");
    vm.prank(fresh_taker);
    mgo.take{value: 0.1 ether}(sellOrder);
  }

  function test_resting_buy_order_failing_to_post_returns_tokens_and_provision() public {
    IOrderLogic.TakerOrder memory sellOrder = createSellOrder();
    sellOrder.restingOrder = true;
    address fresh_taker = freshTaker(2 ether, 0);
    uint oldNativeBal = fresh_taker.balance;
    // pretend new offer failed for some reason
    vm.mockCall($(mgv), abi.encodeWithSelector(mgv.newOfferByTick.selector), abi.encode(uint(0)));
    vm.prank(fresh_taker);
    mgo.take{value: 0.1 ether}(sellOrder);
    assertEq(fresh_taker.balance, oldNativeBal, "Taker's provision was not returned");
  }

  function test_restingOrder_that_fail_to_post_revert_if_no_partialFill() public {
    IOrderLogic.TakerOrder memory sellOrder = createSellOrder();
    sellOrder.restingOrder = true;
    sellOrder.fillOrKill = true;
    address fresh_taker = freshTaker(2 ether, 0);
    // pretend new offer failed for some reason
    vm.mockCall($(mgv), abi.encodeWithSelector(mgv.newOfferByTick.selector), abi.encode(uint(0)));
    vm.expectRevert("mgvOrder/partialFill");
    vm.prank(fresh_taker);
    mgo.take{value: 0.1 ether}(sellOrder);
  }

  function test_taker_unable_to_receive_eth_makes_tx_throw_if_resting_order_could_not_be_posted() public {
    IOrderLogic.TakerOrder memory sellOrder = createSellOrder();
    sellOrder.restingOrder = true;
    TestSender sender = new TestSender();
    vm.deal($(sender), 1 ether);

    deal($(base), $(sender), 2 ether);
    sender.refuseNative();

    vm.startPrank($(sender));
    TransferLib.approveToken(base, $(mgo.router()), type(uint).max);
    vm.stopPrank();
    // mocking MangroveOrder failure to post resting offer
    vm.mockCall($(mgv), abi.encodeWithSelector(mgv.newOfferByTick.selector), abi.encode(uint(0)));
    /// since `sender` throws on `receive()`, this should fail.
    vm.expectRevert("mgvOrder/refundFail");
    vm.prank($(sender));
    // complete fill will not lead to a resting order
    mgo.take{value: 0.1 ether}(sellOrder);
  }

  //////////////////////////////////////
  /// Test resting order consumption ///
  //////////////////////////////////////

  function test_resting_buy_offer_can_be_partially_filled() public {
    // sniping resting sell offer: 4 ┆ 1999 DAI  /  1 WETH 0xc7183455a4C133Ae270771860664b6B7ec320bB1
    uint oldBaseBal = base.balanceOf($(this));
    uint oldQuoteBal = quote.balanceOf($(this)); // quote balance of test runner

    MgvStructs.OfferPacked offer = mgv.offers(lo, cold_buyResult.offerId);
    int tick = mgv.offers(lo, cold_buyResult.offerId).tick();

    vm.prank($(sell_taker));
    (uint takerGot, uint takerGave,, uint fee) = mgv.marketOrderByTick(lo, tick, 1000 ether, true);
    // sell_taker.takeWithInfo({takerWants: 1000 ether, offerId: cold_buyResult.offerId});

    // offer delivers
    assertEq(takerGot, 1000 ether - fee, "Incorrect received amount for seller taker");
    // inbound token forwarded to test runner
    assertEq(base.balanceOf($(this)), oldBaseBal + takerGave, "Incorrect base balance");
    // outbound taken from test runner
    assertEq(quote.balanceOf($(this)), oldQuoteBal - (takerGot + fee), "Incorrect quote balance");
    // checking residual
    MgvStructs.OfferPacked offer_ = mgv.offers(lo, cold_buyResult.offerId);
    assertEq(offer_.gives(), offer.gives() - (takerGot + fee), "Incorrect residual");
  }

  function test_resting_buy_offer_can_be_fully_consumed_at_minimum_approval() public {
    IOrderLogic.TakerOrder memory buyOrder = createBuyOrderLowerPrice();
    buyOrder.restingOrder = true;
    TransferLib.approveToken(quote, $(mgo.router()), takerGives(buyOrder) + makerGives(buyOrder));
    IOrderLogic.TakerOrderResult memory buyResult = mgo.take{value: 0.1 ether}(buyOrder);

    assertTrue(buyResult.offerId > 0, "Resting order should succeed");

    int tick = mgv.offers(lo, buyResult.offerId).tick();

    vm.prank($(sell_taker));
    (uint takerGot,,,) = mgv.marketOrderByTick(lo, tick, 40000 ether, true);

    assertTrue(takerGot > 0, "Offer should succeed");
  }

  function test_failing_resting_offer_releases_uncollected_provision() public {
    uint provision = mgo.provisionOf(lo, cold_buyResult.offerId);
    // empty quotes so that cold buy offer fails
    int tick = mgv.offers(lo, cold_buyResult.offerId).tick();
    deal($(quote), address(this), 0);
    _gas();
    vm.prank($(sell_taker));
    (,, uint bounty,) = mgv.marketOrderByTick(lo, tick, 1991, false);
    uint g = gas_(true);

    assertTrue(bounty > 0, "offer should be cleaned");
    assertTrue(
      provision > mgo.provisionOf(lo, cold_buyResult.offerId), "Remaining provision should be less than original"
    );
    assertTrue(mgo.provisionOf(lo, cold_buyResult.offerId) > 0, "Remaining provision should not be 0");
    assertTrue(bounty > g * mgv.global().gasprice(), "taker not compensated");
    console.log("Taker gained %s matics", toFixed(bounty - g * mgv.global().gasprice(), 18));
  }

  function test_offer_succeeds_when_time_is_not_expired() public {
    mgo.setExpiry(lo.hash(), cold_buyResult.offerId, block.timestamp + 1);
    int tick = mgv.offers(lo, cold_buyResult.offerId).tick();
    vm.prank($(sell_taker));
    (uint takerGot,,,) = mgv.marketOrderByTick(lo, tick, 1991, true);
    assertTrue(takerGot > 0, "offer failed");
  }

  function test_offer_reneges_when_time_is_expired() public {
    mgo.setExpiry(lo.hash(), cold_buyResult.offerId, block.timestamp);
    vm.warp(block.timestamp + 1);
    int tick = mgv.offers(lo, cold_buyResult.offerId).tick();
    vm.prank($(sell_taker));
    (uint takerGot,,,) = mgv.marketOrderByTick(lo, tick, 1991, true);
    assertTrue(takerGot == 0, "offer should have failed");
  }
  //////////////////////////////
  /// Tests offer management ///
  //////////////////////////////

  function test_user_can_retract_resting_offer() public {
    uint userWeiBalanceOld = $(this).balance;
    uint credited = mgo.retractOffer(lo, cold_buyResult.offerId, true);
    assertEq($(this).balance, userWeiBalanceOld + credited, "Incorrect provision received");
  }

  event SetExpiry(bytes32 indexed olKeyHash, uint indexed offerId, uint date);

  function test_offer_owner_can_set_expiry() public {
    expectFrom($(mgo));
    emit SetExpiry(lo.hash(), cold_buyResult.offerId, 42);
    mgo.setExpiry(lo.hash(), cold_buyResult.offerId, 42);
    assertEq(mgo.expiring(lo.hash(), cold_buyResult.offerId), 42, "expiry date was not set");
  }

  function test_only_offer_owner_can_set_expiry() public {
    vm.expectRevert("AccessControlled/Invalid");
    vm.prank(freshAddress());
    mgo.setExpiry(lo.hash(), cold_buyResult.offerId, 42);
  }

  function test_offer_owner_can_update_offer() public {
    mgo.updateOffer(lo, 100, 2000 ether, cold_buyResult.offerId);
    MgvStructs.OfferPacked offer = mgv.offers(lo, cold_buyResult.offerId);
    assertEq(offer.tick(), 100, "Incorrect updated price");
    assertEq(offer.gives(), 2000 ether, "Incorrect updated gives");
    assertEq(mgo.ownerOf(lo.hash(), cold_buyResult.offerId), $(this), "Owner should not have changed");
  }

  function test_only_offer_owner_can_update_offer() public {
    vm.expectRevert("AccessControlled/Invalid");
    vm.prank(freshAddress());
    mgo.updateOffer(lo, 1 ether, 2000 ether, cold_buyResult.offerId);
  }

  //////////////////////////////
  /// Gas requirements tests ///
  //////////////////////////////

  function test_mockup_routing_gas_cost() public {
    SimpleRouter router = SimpleRouter(address(mgo.router()));
    // making quote balance hot to mock taker's transfer
    quote.transfer($(mgo), 1);

    vm.prank($(mgo));
    uint g = gasleft();
    uint pushed = router.push(quote, address(this), 1);
    uint push_cost = g - gasleft();
    assertEq(pushed, 1, "Push failed");

    vm.prank($(mgo));
    g = gasleft();
    uint pulled = router.pull(base, address(this), 1, true);
    uint pull_cost = g - gasleft();
    assertEq(pulled, 1, "Pull failed");

    console.log("Gas cost: %d (pull: %d g.u, push: %d g.u)", pull_cost + push_cost, pull_cost, push_cost);
  }

  function test_mockup_offerLogic_gas_cost() public {
    (MgvLib.SingleOrder memory sellOrder, MgvLib.OrderResult memory result) = mockPartialFillSellOrder({
      takerWants: 1991 ether / 2,
      tick: TickConversionLib.tickFromVolumes(0.5 ether, 1991 ether / 2),
      partialFill: 2,
      _olBaseQuote: olKey,
      makerData: ""
    });
    // pranking a fresh taker to avoid heating test runner balance
    vm.prank($(mgv));
    base.transferFrom(address(sell_taker), $(mgv), sellOrder.takerGives);
    vm.prank($(mgv));
    base.transfer($(mgo), sellOrder.takerGives);

    sellOrder.offerId = cold_buyResult.offerId;
    vm.prank($(mgv));
    _gas();
    mgo.makerExecute(sellOrder);
    uint exec_gas = gas_(true);
    // since offer reposts itself, making offer info, mgo credit on mangrove and mgv config hot in storage
    mgv.config(lo);
    mgv.offers(lo, sellOrder.offerId);
    mgv.offerDetails(lo, sellOrder.offerId);
    mgv.fund{value: 1}($(mgo));

    vm.prank($(mgv));
    _gas();
    mgo.makerPosthook(sellOrder, result);
    uint posthook_gas = gas_(true);
    console.log(
      "MgvOrder's logic is %d (makerExecute: %d, makerPosthook:%d)", exec_gas + posthook_gas, exec_gas, posthook_gas
    );
  }

  function test_empirical_offer_gas_cost() public {
    // resting order buys 1 ether for (MID_PRICE-9 ether) dai
    // fresh taker sells 0.5 ether for 900 dai for any gasreq
    OLKey memory _olKey = olKey;
    int tick = mgv.offers(lo, cold_buyResult.offerId).tick();
    vm.prank(address(sell_taker));
    _gas();
    // cannot use TestTaker functions that have additional gas cost
    // simply using sell_taker's approvals and already filled balances
    mgv.marketOrderByTick(_olKey, tick, 0.5 ether, true);
    gas_();
    assertTrue(mgv.offers(lo, cold_buyResult.offerId).gives() > 0, "Update failed");
  }
}<|MERGE_RESOLUTION|>--- conflicted
+++ resolved
@@ -54,11 +54,7 @@
   }
 
   function makerGives(IOrderLogic.TakerOrder memory order) internal pure returns (uint) {
-<<<<<<< HEAD
-    return order.fillWants ? LogPriceLib.outboundFromInboundUp(-order.logPrice, order.fillVolume) : order.fillVolume;
-=======
-    return order.fillWants ? TickLib.outboundFromInbound(-order.tick, order.fillVolume) : order.fillVolume;
->>>>>>> cac569ff
+    return order.fillWants ? TickLib.outboundFromInboundUp(-order.tick, order.fillVolume) : order.fillVolume;
   }
 
   function takerWants(IOrderLogic.TakerOrder memory order) internal pure returns (uint) {
