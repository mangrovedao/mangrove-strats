--- conflicted
+++ resolved
@@ -19,15 +19,12 @@
 
 contract MangroveOrder_Test is StratTest, DeployPermit2, Permit2Helpers {
   uint constant GASREQ = 35_000;
-<<<<<<< HEAD
 
   bytes32 DOMAIN_SEPARATOR;
   uint48 EXPIRATION;
   uint48 NONCE;
 
-=======
   uint constant MID_PRICE = 2200e18;
->>>>>>> 1db4bc64
   // to check ERC20 logging
 
   event Transfer(address indexed from, address indexed to, uint value);
@@ -876,26 +873,26 @@
   }
 
   function test_empty_market_order_with_permit2_approvals() public {
-    uint takerWants = 1 ether;
-    uint takerGives = 1998 ether;
+    uint _takerWants = 1 ether;
+    uint _takerGives = 1998 ether;
     bool fillWants = true;
 
     uint privKey = 0x1234;
-    address fresh_taker = freshTakerForPermit2(0, takerGives, privKey);
+    address fresh_taker = freshTakerForPermit2(0, _takerGives, privKey);
     // generate transfer permit for just in time approval
 
     ISignatureTransfer.PermitTransferFrom memory transferDetails =
-      getPermitTransferFrom(address(quote), takerGives, NONCE, EXPIRATION);
+      getPermitTransferFrom(address(quote), _takerGives, NONCE, EXPIRATION);
 
     bytes memory signature =
       getPermitTransferSignatureWithSpecifiedAddress(transferDetails, privKey, DOMAIN_SEPARATOR, address(mgo.router()));
 
     expectFrom(address(quote));
-    emit Transfer(fresh_taker, address(mgo), takerGives);
+    emit Transfer(fresh_taker, address(mgo), _takerGives);
 
     vm.prank(fresh_taker);
     (uint takerGot, uint takerGave, uint bounty, uint fee) =
-      mgo.marketOrderWithTransferApproval(base, quote, takerWants, takerGives, fillWants, transferDetails, signature);
+      mgo.marketOrderWithTransferApproval(base, quote, _takerWants, _takerGives, fillWants, transferDetails, signature);
 
     assertEq(takerGot, 0 ether, "Incorrect taker got");
     assertEq(takerGave, 0, "Incorrect taker gave");
