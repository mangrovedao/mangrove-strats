// SPDX-License-Identifier:	AGPL-3.0
pragma solidity ^0.8.10;

import {SimpleRouter} from "@mgv-strats/src/strategies/routers/SimpleRouter.sol";
import {OfferLogicTest} from "@mgv-strats/test/strategies/unit/OfferLogic.t.sol";
import {
  ForwarderTester,
  ITesterContract as ITester
} from "@mgv-strats/src/toy_strategies/offer_forwarder/ForwarderTester.sol";
import {IForwarder, IMangrove, IERC20} from "@mgv-strats/src/strategies/offer_forwarder/abstract/Forwarder.sol";
import {MgvLib} from "@mgv/src/core/MgvLib.sol";
import {TestSender} from "@mgv/test/lib/agents/TestSender.sol";
import "@mgv/lib/Debug.sol";

contract OfferForwarderTest is OfferLogicTest {
  IForwarder forwarder;

  function setUp() public virtual override {
    deployer = freshAddress("deployer");
    vm.deal(deployer, 10 ether);
    super.setUp();
  }

  event NewOwnedOffer(bytes32 indexed olKeyHash, uint indexed offerId, address indexed owner);

  function setupMakerContract() internal virtual override {
    deployer = freshAddress("deployer");
    vm.deal(deployer, 10 ether);

    vm.prank(deployer);
    forwarder = new ForwarderTester({
      mgv: IMangrove($(mgv)),
      deployer: deployer
    });
<<<<<<< HEAD
    gasreq = 80_000;
=======
    gasreq = 150_000;
>>>>>>> 7fbf461c
    owner = payable(address(new TestSender()));
    vm.deal(owner, 10 ether);

    makerContract = ITester(address(forwarder)); // to use for all non `IForwarder` specific tests.
    // reserve (which is maker here) approves contract's router
    vm.startPrank(owner);
    usdc.approve(address(makerContract.router()), type(uint).max);
    weth.approve(address(makerContract.router()), type(uint).max);
    vm.stopPrank();
  }

  function fundStrat() internal virtual override {
    deal($(weth), owner, 1 ether);
    deal($(usdc), owner, cash(usdc, 2000));
  }

  function test_checkList_fails_if_caller_has_not_approved_router() public {
    vm.expectRevert("SimpleRouter/NotApprovedByOwner");
    vm.prank(freshAddress());
    makerContract.checkList(dynamic([IERC20(usdc), weth]));
  }

  function test_derived_gasprice_is_accurate_enough(uint fund) public {
    vm.assume(fund >= reader.getProvision(olKey, gasreq, 0));
    vm.assume(fund < 5 ether); // too high provision would yield a gasprice overflow
    uint contractOldBalance = mgv.balanceOf(address(makerContract));
    vm.prank(owner);
    uint offerId =
      makerContract.newOfferByVolume{value: fund}({olKey: olKey, wants: 2000 * 10 ** 6, gives: 1 ether, gasreq: gasreq});
    uint derived_gp = mgv.offerDetails(olKey, offerId).gasprice();
    uint gasbase = mgv.offerDetails(olKey, offerId).offer_gasbase();
    uint locked = derived_gp * (gasbase + gasreq) * 1e6;
    uint leftover = fund - locked;
    assertEq(mgv.balanceOf(address(makerContract)), contractOldBalance + leftover, "Invalid contract balance");
    console.log("counterexample:", locked, fund, (locked * 1000) / fund);
    assertTrue((locked * 10) / fund >= 9, "rounding exceeds admissible error");
  }

  function test_updateOffer_with_funds_updates_gasprice() public {
    vm.prank(owner);
    uint offerId = makerContract.newOfferByVolume{value: 0.1 ether}({
      olKey: olKey,
      wants: 2000 * 10 ** 6,
      gives: 1 ether,
      gasreq: gasreq
    });
    uint old_gasprice = mgv.offerDetails(olKey, offerId).gasprice();
    vm.prank(owner);
    makerContract.updateOfferByVolume{value: 0.2 ether}({
      olKey: olKey,
      wants: 2000 * 10 ** 6,
      gives: 1 ether,
      offerId: offerId,
      gasreq: gasreq
    });
    assertTrue(old_gasprice < mgv.offerDetails(olKey, offerId).gasprice(), "Gasprice not updated as expected");
  }

  function test_failed_offer_reaches_posthookFallback() public {
    MgvLib.SingleOrder memory order;
    MgvLib.OrderResult memory result;
    vm.prank(owner);
    uint offerId = makerContract.newOfferByVolume{value: 1 ether}({
      olKey: olKey,
      wants: 2000 * 10 ** 6,
      gives: 1 ether,
      gasreq: gasreq
    });
    result.mgvData = "anythingButSuccess";
    result.makerData = "failReason";
    order.offerId = offerId;
    order.olKey = olKey;
    order.offer = mgv.offers(olKey, offerId);
    order.offerDetail = mgv.offerDetails(olKey, offerId);
    // this should reach the posthookFallback and computes released provision, assuming offer has failed for half gasreq
    // as a result the amount of provision that can be redeemed by retracting offerId should increase.
    vm.startPrank($(mgv));
    makerContract.makerPosthook{gas: gasreq / 2}(order, result);
    vm.stopPrank();
    assertTrue(makerContract.provisionOf(olKey, offerId) > 1 ether, "fallback was not reached");
  }

  function test_failed_offer_credits_maker(uint fund) public {
    vm.assume(fund >= reader.getProvision(olKey, gasreq, 0));
    vm.assume(fund < 5 ether);
    vm.prank(owner);
    uint offerId =
      makerContract.newOfferByVolume{value: fund}({olKey: olKey, wants: 2000 * 10 ** 6, gives: 1 ether, gasreq: gasreq});
    // revoking Mangrove's approvals to make `offerId` fail
    vm.prank(deployer);
    makerContract.approve(weth, address(mgv), 0);
    uint provision = makerContract.provisionOf(olKey, offerId);
    console.log("provision before fail:", provision);

    // taker has approved mangrove in the setUp
    vm.startPrank(taker);
    (uint takerGot,, uint bounty,) =
      mgv.marketOrderByVolume({olKey: olKey, takerWants: 0.5 ether, takerGives: cash(usdc, 1000), fillWants: true});
    vm.stopPrank();
    assertTrue(bounty > 0 && takerGot == 0, "trade should have failed");
    uint provision_after_fail = makerContract.provisionOf(olKey, offerId);
    console.log("provision after fail:", provision_after_fail);
    console.log("bounty", bounty);
    // checking that approx is small in front a storage write (approx < write_cost / 10)
    uint approx_bounty = provision - provision_after_fail;
    assertTrue((approx_bounty * 10000) / bounty > 9990, "Approximation of offer maker's credit is too coarse");
    assertTrue(provision_after_fail < mgv.balanceOf(address(makerContract)), "Incorrect approx");
  }

  function test_maker_ownership() public {
    vm.startPrank(owner);
    uint offerId = makerContract.newOfferByVolume{value: 0.1 ether}({
      olKey: olKey,
      wants: 2000 * 10 ** 6,
      gives: 1 ether,
      gasreq: gasreq
    });
    assertEq(forwarder.ownerOf(olKey.hash(), offerId), owner, "Invalid maker ownership relation");
  }

  function test_NewOwnedOffer_logging() public {
    (, Local local) = mgv.config(olKey);
    uint next_id = local.last() + 1;
    vm.expectEmit(true, true, true, false, address(forwarder));
    emit NewOwnedOffer(olKey.hash(), next_id, owner);

    vm.startPrank(owner);
    uint offerId = makerContract.newOfferByVolume{value: 0.1 ether}({
      olKey: olKey,
      wants: 2000 * 10 ** 6,
      gives: 1 ether,
      gasreq: gasreq
    });
    assertEq(next_id, offerId, "Unexpected offer id");
  }

  function test_provision_too_high_reverts() public {
<<<<<<< HEAD
    vm.deal(owner, 20 ether);
=======
    vm.deal(owner, 30 ether);
>>>>>>> 7fbf461c
    vm.expectRevert("Forwarder/provisionTooHigh");
    vm.prank(owner);
    makerContract.newOfferByVolume{value: 30 ether}({
      olKey: olKey,
      wants: 2000 * 10 ** 6,
      gives: 1 ether,
      gasreq: gasreq
    });
  }

  function test_updateOffer_with_no_funds_preserves_gasprice() public {
    vm.startPrank(owner);
    uint offerId = makerContract.newOfferByVolume{value: 0.1 ether}({
      olKey: olKey,
      wants: 2000 * 10 ** 6,
      gives: 1 ether,
      gasreq: gasreq
    });
    vm.stopPrank();
    OfferDetail detail = mgv.offerDetails(olKey, offerId);
    uint old_gasprice = detail.gasprice();

    vm.startPrank(owner);
    makerContract.updateOfferByVolume({
      olKey: olKey,
      wants: 2000 * 10 ** 6,
      gives: 1.1 ether,
      offerId: offerId,
      gasreq: gasreq
    });
    vm.stopPrank();
    detail = mgv.offerDetails(olKey, offerId);
    assertEq(old_gasprice, detail.gasprice(), "Gas price was changed");
  }

  function test_updateOffer_with_funds_increases_gasprice() public {
    vm.startPrank(owner);
    uint offerId = makerContract.newOfferByVolume{value: 0.1 ether}({
      olKey: olKey,
      wants: 2000 * 10 ** 6,
      gives: 1 ether,
      gasreq: gasreq
    });
    vm.stopPrank();
    OfferDetail detail = mgv.offerDetails(olKey, offerId);
    uint old_gasprice = detail.gasprice();
    vm.startPrank(owner);
    makerContract.updateOfferByVolume{value: 0.1 ether}({
      olKey: olKey,
      wants: 2000 * 10 ** 6,
      gives: 1.1 ether,
      offerId: offerId,
      gasreq: gasreq
    });
    vm.stopPrank();
    detail = mgv.offerDetails(olKey, offerId);
    assertTrue(old_gasprice < detail.gasprice(), "Gas price was not increased");
  }

  function test_different_maker_can_post_offers() public {
    vm.startPrank(owner);
    uint offerId = makerContract.newOfferByVolume{value: 0.1 ether}({
      olKey: olKey,
      wants: 2000 * 10 ** 6,
      gives: 1 ether,
      gasreq: gasreq
    });
    vm.stopPrank();
    address new_maker = freshAddress("New maker");
    vm.deal(new_maker, 1 ether);
    vm.startPrank(new_maker);
    uint offerId_ = makerContract.newOfferByVolume{value: 0.1 ether}({
      olKey: olKey,
      wants: 2000 * 10 ** 6,
      gives: 1 ether,
      gasreq: gasreq
    });
    vm.stopPrank();
    assertEq(forwarder.ownerOf(olKey.hash(), offerId_), new_maker, "Incorrect maker");
    assertEq(forwarder.ownerOf(olKey.hash(), offerId), owner, "Incorrect maker");
  }

  function test_put_fail_reverts_with_expected_reason() public {
    MgvLib.SingleOrder memory order;
    vm.startPrank(owner);
    uint offerId = makerContract.newOfferByVolume{value: 0.1 ether}({
      olKey: olKey,
      wants: 2000 * 10 ** 6,
      gives: 1 ether,
      gasreq: gasreq
    });
    usdc.approve($(makerContract.router()), 0);
    vm.stopPrank();

    order.olKey = olKey;
    order.takerGives = 10 ** 6;
    order.offerId = offerId;
    vm.expectRevert("mgvOffer/abort/putFailed");
    vm.prank($(mgv));
    makerContract.makerExecute(order);
  }
}<|MERGE_RESOLUTION|>--- conflicted
+++ resolved
@@ -32,11 +32,7 @@
       mgv: IMangrove($(mgv)),
       deployer: deployer
     });
-<<<<<<< HEAD
-    gasreq = 80_000;
-=======
     gasreq = 150_000;
->>>>>>> 7fbf461c
     owner = payable(address(new TestSender()));
     vm.deal(owner, 10 ether);
 
@@ -174,11 +170,7 @@
   }
 
   function test_provision_too_high_reverts() public {
-<<<<<<< HEAD
-    vm.deal(owner, 20 ether);
-=======
     vm.deal(owner, 30 ether);
->>>>>>> 7fbf461c
     vm.expectRevert("Forwarder/provisionTooHigh");
     vm.prank(owner);
     makerContract.newOfferByVolume{value: 30 ether}({
