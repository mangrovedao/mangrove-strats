--- conflicted
+++ resolved
@@ -543,11 +543,7 @@
     pooledRouter.POOL();
     pooledRouter.aaveManager();
     pooledRouter.admin();
-<<<<<<< HEAD
     pooledRouter.balanceOfReserve(dai, abi.encode(maker1));
-=======
-    pooledRouter.balanceOfReserve(dai, maker1);
->>>>>>> 7fbf461c
     pooledRouter.sharesOf(dai, maker1);
     pooledRouter.totalBalance(dai);
     pooledRouter.totalShares(dai);
