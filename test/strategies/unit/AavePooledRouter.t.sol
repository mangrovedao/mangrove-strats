// SPDX-License-Identifier:	AGPL-3.0
pragma solidity ^0.8.10;

<<<<<<< HEAD
import {ApprovalInfo} from "mgv_strat_src/strategies/routers/abstract/AbstractRouter.sol";
import "./OfferLogic.t.sol";
=======
import {OfferLogicTest} from "./OfferLogic.t.sol";
>>>>>>> 7b00bb6a
import {AavePooledRouter} from "mgv_strat_src/strategies/routers/integrations/AavePooledRouter.sol";
import {PinnedPolygonFork} from "mgv_test/lib/forks/Polygon.sol";
import {AllMethodIdentifiersTest} from "mgv_test/lib/AllMethodIdentifiersTest.sol";
import {PoolAddressProviderMock} from "mgv_strat_script/toy/AaveMock.sol";
import {IERC20} from "mgv_src/IERC20.sol";
import {TestToken} from "mgv_test/lib/tokens/TestToken.sol";
import "mgv_lib/Debug.sol";

contract AavePooledRouterTest is OfferLogicTest {
  bool internal useForkAave = true;

  AavePooledRouter internal pooledRouter;

<<<<<<< HEAD
  uint internal constant GASREQ = 469.5 * 1000 + 1000; // + 1000 because of the new ApprovalType transfer
=======
  uint internal constant GASREQ = 486310;
>>>>>>> 7b00bb6a

  event SetAaveManager(address);
  event AaveIncident(IERC20 indexed token, address indexed maker, address indexed reserveId, bytes32 aaveReason);

  IERC20 internal dai;
  address internal maker1;
  address internal maker2;

  ApprovalInfo approvalInfo;

  function setUp() public override {
    // deploying mangrove and opening WETH/USDC market.
    if (useForkAave) {
      fork = new PinnedPolygonFork(39880000);
    }
    super.setUp();

    vm.prank(deployer);
    makerContract.activate(dynamic([dai]));
    maker1 = freshAddress("maker1");
    maker2 = freshAddress("maker2");

    vm.deal(maker1, 10 ether);
    vm.deal(maker2, 10 ether);

    vm.startPrank(deployer);
    pooledRouter.bind(maker1);
    pooledRouter.bind(maker2);
    vm.stopPrank();

    vm.startPrank(maker1);
    dai.approve({spender: $(pooledRouter), amount: type(uint).max});
    weth.approve({spender: $(pooledRouter), amount: type(uint).max});
    usdc.approve({spender: $(pooledRouter), amount: type(uint).max});
    vm.stopPrank();

    vm.startPrank(maker2);
    dai.approve({spender: $(pooledRouter), amount: type(uint).max});
    weth.approve({spender: $(pooledRouter), amount: type(uint).max});
    usdc.approve({spender: $(pooledRouter), amount: type(uint).max});
    vm.stopPrank();
  }

  function setupLiquidityRouting() internal override {
    dai = useForkAave ? dai = TestToken(fork.get("DAI")) : new TestToken($(this),"Dai","Dai",options.base.decimals);
    address aave = useForkAave
      ? fork.get("Aave")
      : address(new PoolAddressProviderMock(dynamic([address(dai), address(base), address(quote)])));

    vm.startPrank(deployer);
    AavePooledRouter router = new AavePooledRouter({
      addressesProvider: aave,
      overhead: 218_000 // fails < 218K
    });
    router.bind(address(makerContract));
    makerContract.setRouter(router);
    vm.stopPrank();
    // although reserve is set to deployer the source remains makerContract since pooledRouter is always the source of funds
    // having reserve pointing to deployed allows deployer to have multiple strats with the same shares on the router
    owner = deployer;
  }

  function fundStrat() internal virtual override {
    //at the end of super.setUp reserve has 1 ether and 2000 USDC
    //one needs to tell router to deposit them on AAVE

    pooledRouter = AavePooledRouter(address(makerContract.router()));

    deal($(weth), address(makerContract), 1 ether);
    deal($(usdc), address(makerContract), 2000 * 10 ** 6);

    vm.prank(address(makerContract));
    pooledRouter.pushAndSupply(weth, 1 ether, usdc, 2000 * 10 ** 6, owner);

    assertEq(pooledRouter.balanceOfReserve(weth, owner), 1 ether, "Incorrect weth balance");
    assertEq(pooledRouter.balanceOfReserve(usdc, owner), 2000 * 10 ** 6, "Incorrect usdc balance");
  }

  function test_only_makerContract_can_push() public {
    // so that push does not supply to the pool
    deal($(usdc), address(this), 10 ** 6);
    vm.expectRevert("AccessControlled/Invalid");
    pooledRouter.push(usdc, address(this), 10 ** 6);

    deal($(usdc), deployer, 10 ** 6);
    vm.expectRevert("AccessControlled/Invalid");
    vm.prank(deployer);
    pooledRouter.push(usdc, deployer, 10 ** 6);
  }

  function test_supply_error_is_logged() public {
    TestToken pixieDust = new TestToken({
      admin: address(this),
      name: "Pixie Dust",
      symbol: "PXD",
      _decimals: uint8(18)
    });

    deal($(pixieDust), address(makerContract), 1 ether);
    vm.prank(address(makerContract));
    pixieDust.approve($(pooledRouter), type(uint).max);
    vm.prank(deployer);
    pooledRouter.activate(pixieDust);

    expectFrom($(pooledRouter));
    emit AaveIncident({token: pixieDust, maker: address(makerContract), reserveId: owner, aaveReason: "noReason"});
    vm.prank(address(makerContract));
    pooledRouter.pushAndSupply(pixieDust, 1 ether, pixieDust, 0, owner);
    // although aave refused the deposit, funds should be on the router
    assertEq(pooledRouter.balanceOfReserve(pixieDust, owner), 1 ether, "Incorrect balance on router");
  }

  function test_initial_aave_manager_is_deployer() public {
    assertEq(pooledRouter.aaveManager(), deployer, "unexpected rewards manager");
  }

  function test_admin_can_set_new_aave_manager() public {
    vm.expectRevert("AccessControlled/Invalid");
    pooledRouter.setAaveManager($(this));

    expectFrom($(pooledRouter));
    emit SetAaveManager($(this));
    vm.prank(deployer);
    pooledRouter.setAaveManager($(this));
    assertEq(pooledRouter.aaveManager(), $(this), "unexpected rewards manager");
  }

  function test_aave_manager_can_revoke_aave_approval() public {
    assertTrue(
      weth.allowance({spender: address(pooledRouter.POOL()), owner: $(pooledRouter)}) > 0,
      "Allowance should be positive"
    );
    vm.prank(deployer);
    pooledRouter.setAaveManager($(this));
    pooledRouter.revokeLenderApproval(weth);
    assertEq(
      weth.allowance({spender: address(pooledRouter.POOL()), owner: $(pooledRouter)}), 0, "Allowance should be 0"
    );
  }

  event ReserveUsedAsCollateralEnabled(address indexed reserve, address indexed user);
  event ReserveUsedAsCollateralDisabled(address indexed reserve, address indexed user);

  function test_aave_manager_can_exit_market() public {
    // pooled router has entered weth and usdc market when first supplying
    vm.prank(deployer);
    pooledRouter.setAaveManager($(this));
    expectFrom(address(pooledRouter.POOL()));
    emit ReserveUsedAsCollateralDisabled($(weth), $(pooledRouter));
    pooledRouter.exitMarket(weth);
  }

  function test_aave_manager_can_reenter_market() public {
    // pooled router has entered weth and usdc market when first supplying
    vm.prank(deployer);
    pooledRouter.setAaveManager($(this));
    pooledRouter.exitMarket(weth);

    expectFrom(address(pooledRouter.POOL()));
    emit ReserveUsedAsCollateralEnabled($(weth), $(pooledRouter));
    pooledRouter.enterMarket(dynamic([IERC20(weth)]));
  }

  function test_deposit_on_aave_maintains_reserve_and_total_balance() public {
    deal($(usdc), address(makerContract), 10 ** 6);
    vm.prank(address(makerContract));
    pooledRouter.push(usdc, address(makerContract), 10 ** 6);

    uint reserveBalance = pooledRouter.balanceOfReserve(usdc, address(makerContract));
    uint totalBalance = pooledRouter.totalBalance(usdc);

    vm.prank(deployer);
    pooledRouter.flushBuffer(usdc, false);

    assertApproxEqAbs(
      reserveBalance, pooledRouter.balanceOfReserve(usdc, address(makerContract)), 1, "Incorrect reserve balance"
    );
    assertApproxEqAbs(totalBalance, pooledRouter.totalBalance(usdc), 1, "Incorrect total balance");
  }

  function test_makerContract_has_initially_zero_shares() public {
    assertEq(pooledRouter.sharesOf(dai, address(makerContract)), 0, "Incorrect initial shares");
  }

  function test_push_token_increases_user_shares() public {
    deal($(dai), maker1, 1 * 10 ** 18);
    vm.prank(maker1);
    pooledRouter.push(dai, maker1, 1 * 10 ** 18);
    deal($(dai), maker2, 2 * 10 ** 18);
    vm.prank(maker2);
    pooledRouter.push(dai, maker2, 2 * 10 ** 18);

    assertEq(pooledRouter.sharesOf(dai, maker2), 2 * pooledRouter.sharesOf(dai, maker1), "Incorrect shares");
  }

  function test_pull_token_decreases_user_shares() public {
    deal($(dai), maker1, 1 * 10 ** 18);
    vm.prank(maker1);
    pooledRouter.push(dai, maker1, 1 * 10 ** 18);
    deal($(dai), maker2, 2 * 10 ** 18);
    vm.prank(maker2);
    pooledRouter.push(dai, maker2, 2 * 10 ** 18);

    vm.prank(maker1);

    pooledRouter.pull(dai, maker1, 1 * 10 ** 18, true, approvalInfo);

    assertEq(pooledRouter.sharesOf(dai, maker1), 0, "Incorrect shares");
  }

  function test_mockup_marketOrder_gas_cost() public {
    deal($(dai), maker1, 10 ** 18);
    ApprovalInfo memory memoized_approvalInfo = approvalInfo;

    vm.startPrank(maker1);
    uint gas = gasleft();
    pooledRouter.push(dai, maker1, 10 ** 18);
    vm.stopPrank();

    uint shallow_push_cost = gas - gasleft();

    vm.prank(deployer);
    pooledRouter.flushBuffer(dai, false);

    vm.startPrank(maker1);
    gas = gasleft();
    /// this emulates a `get` from the offer logic
    pooledRouter.pull(dai, maker1, 0.5 ether, false, memoized_approvalInfo);
    vm.stopPrank();

    uint deep_pull_cost = gas - gasleft();

    deal($(usdc), maker1, 10 ** 6);

    vm.startPrank(maker1);
    gas = gasleft();
    pooledRouter.pushAndSupply(usdc, 10 ** 6, dai, 1 ether, maker1);
    vm.stopPrank();

    uint finalize_cost = gas - gasleft();
    console.log("deep pull: %d, finalize: %d", deep_pull_cost, finalize_cost);
    console.log("shallow push: %d", shallow_push_cost);
    console.log("Strat gasreq (%d), mockup (%d)", GASREQ, deep_pull_cost + finalize_cost);
    //FIXME enable
    //assertApproxEqAbs(deep_pull_cost + finalize_cost, GASREQ, 200, "Check new gas cost");
  }

  function test_push_token_increases_first_minter_shares() public {
    deal($(dai), maker1, 10 ** 18);
    vm.prank(maker1);
    pooledRouter.push(dai, maker1, 10 ** 18);
    assertEq(pooledRouter.sharesOf(dai, maker1), 10 ** pooledRouter.OFFSET(), "Incorrect first shares");
  }

  function test_pull_token_decreases_last_minter_shares_to_zero() public {
    deal($(dai), maker1, 10 ** 18);
    vm.startPrank(maker1);
    pooledRouter.push(dai, maker1, 10 ** 18);
    pooledRouter.pull(dai, maker1, 10 ** 18, true, approvalInfo);
    vm.stopPrank();
    assertEq(pooledRouter.sharesOf(dai, maker1), 0, "Incorrect shares");
  }

  function test_push0() public {
    vm.prank(maker1);
    pooledRouter.push(dai, maker1, 0);
    assertEq(pooledRouter.sharesOf(dai, maker1), 0, "Incorrect shares");
  }

  function test_pull0() public {
    vm.prank(maker1);
    pooledRouter.pull(dai, maker1, 0, true, approvalInfo);
    assertEq(pooledRouter.sharesOf(dai, maker1), 0, "Incorrect shares");
  }

  function test_donation_in_underlying_increases_user_shares(uint96 donation) public {
    deal($(dai), maker1, 1 * 10 ** 18);
    vm.prank(maker1);
    pooledRouter.push(dai, maker1, 1 * 10 ** 18);

    deal($(dai), maker2, 4 * 10 ** 18);
    vm.prank(maker2);
    pooledRouter.push(dai, maker2, 4 * 10 ** 18);

    deal($(dai), maker1, donation);
    vm.prank(maker1);
    dai.transfer($(pooledRouter), donation);

    uint expectedBalance = (uint(5) * 10 ** 18 + uint(donation)) / 5;
    uint reserveBalance = pooledRouter.balanceOfReserve(dai, maker1);
    assertEq(expectedBalance, reserveBalance, "Incorrect reserve for maker1");

    expectedBalance = uint(4) * (5 * 10 ** 18 + uint(donation)) / 5;
    vm.prank(maker2);
    reserveBalance = pooledRouter.balanceOfReserve(dai, maker2);
    assertEq(expectedBalance, reserveBalance, "Incorrect reserve for maker2");
  }

  function test_strict_pull_with_insufficient_funds_throws_as_expected() public {
    vm.expectRevert("AavePooledRouter/insufficientFunds");
    vm.prank(maker1);
    pooledRouter.pull(dai, maker1, 1, true, approvalInfo);
  }

  function test_non_strict_pull_with_insufficient_funds_throws_as_expected() public {
    vm.expectRevert("AavePooledRouter/insufficientFunds");
    deal($(dai), maker1, 10);
    vm.prank(maker1);
    pooledRouter.push(dai, maker1, 10);
    vm.prank(maker1);
    pooledRouter.pull(dai, maker1, 11, false, approvalInfo);
  }

  function test_strict_pull_transfers_only_amount_and_pulls_all_from_aave() public {
    deal($(weth), maker1, 1 ether);
    vm.startPrank(maker1);
    pooledRouter.pushAndSupply(weth, 1 ether, weth, 0, maker1);
    // router has no weth on buffer and 1 weth on aave
    uint oldAWeth = pooledRouter.overlying(weth).balanceOf($(pooledRouter));
    uint pulled = pooledRouter.pull(weth, maker1, 0.5 ether, true, approvalInfo);
    vm.stopPrank();
    assertEq(weth.balanceOf(maker1), pulled, "Incorrect maker balance");
    assertEq(weth.balanceOf($(pooledRouter)), oldAWeth - pulled, "Incorrect router balance");
    assertEq(pooledRouter.overlying(weth).balanceOf($(pooledRouter)), 0, "Incorrect aave balance");
  }

  function test_non_strict_pull_transfers_whole_balance() public {
    deal($(weth), maker1, 1 ether);
    vm.startPrank(maker1);
    pooledRouter.pushAndSupply(weth, 1 ether, weth, 0, maker1);
    uint pulled = pooledRouter.pull(weth, maker1, 0.5 ether, true, approvalInfo);
    vm.stopPrank();
    assertEq(weth.balanceOf(maker1), pulled, "Incorrect balance");
  }

  function test_strict_pull_with_small_buffer_triggers_aave_withdraw() public {
    deal($(weth), maker1, 1 ether);
    vm.startPrank(maker1);
    pooledRouter.pushAndSupply(weth, 1 ether, weth, 0, maker1);
    vm.stopPrank();
    // small donation
    deal($(weth), $(pooledRouter), 10);

    uint oldAWeth = pooledRouter.overlying(weth).balanceOf($(pooledRouter));
    vm.prank(maker1);
    uint pulled = pooledRouter.pull(weth, maker1, 0.5 ether, true, approvalInfo);

    assertEq(weth.balanceOf(maker1), pulled, "Incorrect weth balance");
    assertEq(weth.balanceOf($(pooledRouter)), oldAWeth - pulled + 10, "Incorrect aWeth balance");
  }

  function test_non_strict_pull_with_small_buffer_triggers_aave_withdraw() public {
    deal($(weth), maker1, 1 ether);
    vm.startPrank(maker1);
    pooledRouter.pushAndSupply(weth, 1 ether, weth, 0, maker1);
    vm.stopPrank();
    // donation
    deal($(weth), $(pooledRouter), 10);

    pooledRouter.overlying(weth).balanceOf($(pooledRouter));
    vm.prank(maker1);
    uint pulled = pooledRouter.pull(weth, maker1, 0.5 ether, false, approvalInfo);

    assertEq(weth.balanceOf(maker1), pulled, "Incorrect weth balance");
    assertEq(pooledRouter.overlying(weth).balanceOf($(pooledRouter)), 0, "Incorrect aWeth balance");
  }

  function test_strict_pull_with_large_buffer_does_not_triggers_aave_withdraw() public {
    deal($(weth), maker1, 1 ether);
    vm.startPrank(maker1);
    pooledRouter.pushAndSupply(weth, 1 ether, weth, 0, maker1);
    vm.stopPrank();
    deal($(weth), $(pooledRouter), 1 ether);

    uint oldAWeth = pooledRouter.overlying(weth).balanceOf($(pooledRouter));
    vm.prank(maker1);
    uint pulled = pooledRouter.pull(weth, maker1, 0.5 ether, true, approvalInfo);

    assertEq(weth.balanceOf(maker1), pulled, "Incorrect weth balance");
    assertEq(pooledRouter.overlying(weth).balanceOf($(pooledRouter)), oldAWeth, "Incorrect aWeth balance");
  }

  function test_non_strict_pull_with_large_buffer_does_not_triggers_aave_withdraw() public {
    deal($(weth), maker1, 1 ether);
    vm.startPrank(maker1);
    pooledRouter.pushAndSupply(weth, 1 ether, weth, 0, maker1);
    vm.stopPrank();
    deal($(weth), $(pooledRouter), 1 ether);

    uint oldAWeth = pooledRouter.overlying(weth).balanceOf($(pooledRouter));
    vm.prank(maker1);
    uint pulled = pooledRouter.pull(weth, maker1, 0.5 ether, true, approvalInfo);

    assertEq(weth.balanceOf(maker1), pulled, "Incorrect weth balance");
    assertEq(pooledRouter.overlying(weth).balanceOf($(pooledRouter)), oldAWeth, "Incorrect aWeth balance");
  }

  function test_claim_rewards() public {
    address[] memory assets = new address[](3);
    assets[0] = address(pooledRouter.overlying(usdc));
    assets[1] = address(pooledRouter.overlying(weth));
    assets[2] = address(pooledRouter.overlying(dai));
    vm.prank(deployer);
    (address[] memory rewardsList, uint[] memory claimedAmounts) = pooledRouter.claimRewards(assets);
    for (uint i; i < rewardsList.length; i++) {
      console.logAddress(rewardsList[i]);
      console.log(claimedAmounts[i]);
    }
  }

  function test_checkList_throws_for_tokens_that_are_not_listed_on_aave() public {
    TestToken tkn = new TestToken(
      $(this),
      "wen token",
      "WEN",
      42
    );
    vm.prank(maker1);
    tkn.approve({spender: $(pooledRouter), amount: type(uint).max});

    vm.expectRevert("AavePooledRouter/tokenNotLendableOnAave");
    vm.prank(maker1);
    pooledRouter.checkList(IERC20($(tkn)), maker1);
  }

  function empty_pool(IERC20 token, address id) internal {
    // empty usdc reserve
    uint bal = pooledRouter.balanceOfReserve(token, id);
    if (bal > 0) {
      vm.startPrank(address(makerContract));
      pooledRouter.pull(token, owner, bal, true, approvalInfo);
      vm.stopPrank();
    }
    assertEq(pooledRouter.balanceOfReserve(token, id), 0, "Non empty balance");

    assertEq(token.balanceOf($(pooledRouter)), 0, "Non empty buffer");
    assertEq(pooledRouter.overlying(token).balanceOf($(pooledRouter)), 0, "Non empty pool");
  }

  function test_overflow_shares(uint96 amount_) public {
    uint amount = uint(amount_);
    empty_pool(usdc, owner);
    empty_pool(usdc, maker1);
    empty_pool(usdc, maker2);

    deal($(usdc), maker1, amount + 1);
    // maker1 deposits 1 wei and gets 10**OFFSET shares
    vm.prank(maker1);
    pooledRouter.push(usdc, maker1, 1);
    // maker1 now deposits max uint104
    vm.prank(maker1);
    pooledRouter.push(usdc, maker1, amount);

    // computation below should not throw
    assertEq(pooledRouter.balanceOfReserve(usdc, maker1), amount + 1, "Incorrect balance");
  }

  function test_underflow_shares_6dec(uint96 deposit_, uint96 donation_) public {
    empty_pool(usdc, owner);
    empty_pool(usdc, maker1);
    empty_pool(usdc, maker2);

    uint deposit = uint(deposit_);
    uint donation = uint(donation_);
    vm.assume(deposit > 10 ** 5); // assume deposits at least 10-^2 tokens with 6 decimals
    vm.assume(donation < deposit * 10_000);

    deal($(usdc), maker1, donation + 1);
    vm.prank(maker1);
    pooledRouter.push(usdc, maker1, 1);

    vm.prank(maker1);
    usdc.transfer($(pooledRouter), donation);

    deal($(usdc), maker2, deposit);
    vm.prank(maker2);
    pooledRouter.push(usdc, maker2, deposit);

    assertApproxEqRel(deposit, pooledRouter.balanceOfReserve(usdc, maker2), 10 ** 13); // error not worth than 10^-7% of the deposit
  }

  function test_underflow_shares_18dec(uint96 deposit_, uint96 donation_) public {
    empty_pool(weth, owner);
    empty_pool(weth, maker1);
    empty_pool(weth, maker2);

    uint deposit = uint(deposit_);
    uint donation = uint(donation_);
    vm.assume(deposit > 10 ** 13); // deposits at least 10^-5 ether
    vm.assume(donation < deposit * 10_000);

    deal($(weth), maker1, donation + 1);
    vm.prank(maker1);
    pooledRouter.push(weth, maker1, 1);

    vm.prank(maker1);
    weth.transfer($(pooledRouter), donation);

    deal($(weth), maker2, deposit);
    vm.prank(maker2);
    pooledRouter.push(weth, maker2, deposit);

    assertApproxEqRel(deposit, pooledRouter.balanceOfReserve(weth, maker2), 10 ** 5); // error not worth than 10^-15% of the deposit
  }

  function test_allExternalFunctions_differentCallers_correctAuth() public {
    // Arrange
    bytes[] memory selectors =
      AllMethodIdentifiersTest.getAllMethodIdentifiers(vm, "/out/AavePooledRouter.sol/AavePooledRouter.json");

    assertGt(selectors.length, 0, "Some functions should be loaded");

    for (uint i = 0; i < selectors.length; i++) {
      // Assert that all are called - to decode the selector search in the abi file
      vm.expectCall(address(pooledRouter), selectors[i]);
    }

    address admin = freshAddress("newAdmin");
    vm.prank(deployer);
    pooledRouter.setAdmin(admin);

    address manager = freshAddress("newManager");
    vm.prank(admin);
    pooledRouter.setAaveManager(manager);

    // Act/assert - invoke all functions - if any are missing, add them.

    // No auth
    pooledRouter.ADDRESS_PROVIDER();
    pooledRouter.OFFSET();
    pooledRouter.POOL();
    pooledRouter.aaveManager();
    pooledRouter.admin();
    pooledRouter.ROUTER_GASREQ();
    pooledRouter.routerGasreq(IERC20(address(0)), address(0));
    pooledRouter.balanceOfReserve(dai, maker1);
    pooledRouter.sharesOf(dai, maker1);
    pooledRouter.totalBalance(dai);
    pooledRouter.totalShares(dai);
    pooledRouter.isBound(maker1);
    pooledRouter.overlying(dai);
    pooledRouter.checkAsset(dai);
    vm.prank(maker1);
    pooledRouter.checkList(dai, maker1);

    CheckAuthArgs memory args;
    args.callee = $(pooledRouter);
    args.callers = dynamic([address($(mgv)), maker1, maker2, admin, manager, $(this), $(pooledRouter)]);
    args.revertMessage = "AccessControlled/Invalid";

    // Maker or admin
    args.allowed = dynamic([address(maker1), maker2, admin]);
    checkAuth(args, abi.encodeCall(pooledRouter.flushBuffer, (dai, true)));
    checkAuth(args, abi.encodeCall(pooledRouter.activate, dai));

    // Only admin
    args.allowed = dynamic([address(admin)]);
    address freshMaker = freshAddress("newMaker");
    checkAuth(args, abi.encodeCall(pooledRouter.setAdmin, admin));
    checkAuth(args, abi.encodeCall(pooledRouter.bind, freshMaker));
    checkAuth(args, abi.encodeWithSignature("unbind(address)", freshMaker));

    // Only Makers
    deal($(dai), maker1, 1 * 10 ** 18);
    deal($(dai), maker2, 1 * 10 ** 18);
    args.allowed = dynamic([address(maker1), maker2]);
    checkAuth(args, abi.encodeCall(pooledRouter.push, (dai, maker1, 1000)));
    checkAuth(args, abi.encodeCall(pooledRouter.pull, (dai, maker1, 100, true, approvalInfo)));
    checkAuth(args, abi.encodeCall(pooledRouter.flush, (new IERC20[](0), owner)));
    checkAuth(args, abi.encodeCall(pooledRouter.pushAndSupply, (dai, 0, dai, 0, owner)));
    checkAuth(args, abi.encodeCall(pooledRouter.withdraw, (dai, maker1, 100)));

    checkAuth(args, abi.encodeWithSignature("unbind()"));

    // Only manager
    args.allowed = dynamic([address(manager)]);
    checkAuth(args, abi.encodeCall(pooledRouter.enterMarket, new IERC20[](0)));
    checkAuth(args, abi.encodeCall(pooledRouter.claimRewards, dynamic([address(pooledRouter.overlying(dai))])));
    checkAuth(args, abi.encodeCall(pooledRouter.revokeLenderApproval, dai));
    checkAuth(args, abi.encodeCall(pooledRouter.exitMarket, weth));

    // Both manager and admin
    args.allowed = dynamic([address(manager), admin]);
    checkAuth(args, abi.encodeCall(pooledRouter.setAaveManager, manager));
  }
}<|MERGE_RESOLUTION|>--- conflicted
+++ resolved
@@ -1,12 +1,8 @@
 // SPDX-License-Identifier:	AGPL-3.0
 pragma solidity ^0.8.10;
 
-<<<<<<< HEAD
 import {ApprovalInfo} from "mgv_strat_src/strategies/routers/abstract/AbstractRouter.sol";
-import "./OfferLogic.t.sol";
-=======
 import {OfferLogicTest} from "./OfferLogic.t.sol";
->>>>>>> 7b00bb6a
 import {AavePooledRouter} from "mgv_strat_src/strategies/routers/integrations/AavePooledRouter.sol";
 import {PinnedPolygonFork} from "mgv_test/lib/forks/Polygon.sol";
 import {AllMethodIdentifiersTest} from "mgv_test/lib/AllMethodIdentifiersTest.sol";
@@ -20,11 +16,7 @@
 
   AavePooledRouter internal pooledRouter;
 
-<<<<<<< HEAD
-  uint internal constant GASREQ = 469.5 * 1000 + 1000; // + 1000 because of the new ApprovalType transfer
-=======
   uint internal constant GASREQ = 486310;
->>>>>>> 7b00bb6a
 
   event SetAaveManager(address);
   event AaveIncident(IERC20 indexed token, address indexed maker, address indexed reserveId, bytes32 aaveReason);
