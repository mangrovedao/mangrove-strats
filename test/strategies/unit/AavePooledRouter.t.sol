// SPDX-License-Identifier:	AGPL-3.0
pragma solidity ^0.8.10;

import {AbstractRouterTest} from "./AbstractRouter.t.sol";
import {TestToken} from "mgv_test/lib/tokens/TestToken.sol";
import {AavePooledRouter, IERC20} from "mgv_strat_src/strategies/routers/integrations/AavePooledRouter.sol";
import {PinnedPolygonFork} from "mgv_test/lib/forks/Polygon.sol";
import {AllMethodIdentifiersTest} from "mgv_test/lib/AllMethodIdentifiersTest.sol";
import {PoolAddressProviderMock} from "mgv_strat_script/toy/AaveMock.sol";
import {console} from "forge-std/console.sol";

contract AavePooledRouterTest is AbstractRouterTest {
  bool internal useForkAave = true;

  AavePooledRouter internal pooledRouter;

  uint internal constant GASREQ = 470000;

  event SetAaveManager(address);
  event AaveIncident(IERC20 indexed token, address indexed maker, address indexed reserveId, bytes32 aaveReason);

  IERC20 internal dai;
  address internal maker1;
  address internal maker2;

  function setUp() public override {
    // deploying mangrove and opening WETH/USDC market.
    if (useForkAave) {
      fork = new PinnedPolygonFork(39880000);
    }
    super.setUp();

    vm.prank(deployer);
    makerContract.activate(dynamic([dai]));
    maker1 = freshAddress("maker1");
    maker2 = freshAddress("maker2");

    vm.deal(maker1, 10 ether);
    vm.deal(maker2, 10 ether);

    vm.startPrank(deployer);
    pooledRouter.bind(maker1);
    pooledRouter.bind(maker2);
    vm.stopPrank();

    vm.startPrank(maker1);
    dai.approve({spender: $(pooledRouter), amount: type(uint).max});
    weth.approve({spender: $(pooledRouter), amount: type(uint).max});
    usdc.approve({spender: $(pooledRouter), amount: type(uint).max});
    vm.stopPrank();

    vm.startPrank(maker2);
    dai.approve({spender: $(pooledRouter), amount: type(uint).max});
    weth.approve({spender: $(pooledRouter), amount: type(uint).max});
    usdc.approve({spender: $(pooledRouter), amount: type(uint).max});
    vm.stopPrank();
  }

  function setupLiquidityRouting() internal override {
    dai = useForkAave ? dai = TestToken(fork.get("DAI")) : new TestToken($(this),"Dai","Dai",options.base.decimals);
    address aave = useForkAave
      ? fork.get("Aave")
      : address(new PoolAddressProviderMock(dynamic([address(dai), address(base), address(quote)])));

    vm.startPrank(deployer);
    pooledRouter = new AavePooledRouter({
      addressesProvider: aave,
      overhead: 218_000 // fails < 218K
    });
    router = pooledRouter;

    router.bind(address(makerContract));
    makerContract.setRouter(router);
    vm.stopPrank();
    // although reserve is set to deployer the source remains makerContract since pooledRouter is always the source of funds
    // having reserve pointing to deployed allows deployer to have multiple strats with the same shares on the router
    owner = deployer;
  }

  function fundStrat() internal virtual override {
    //at the end of super.setUp reserve has 1 ether and 2000 USDC
    //one needs to tell router to deposit them on AAVE

    deal($(weth), address(makerContract), 1 ether);
    deal($(usdc), address(makerContract), 2000 * 10 ** 6);

    vm.prank(address(makerContract));
    pooledRouter.pushAndSupply(weth, 1 ether, usdc, 2000 * 10 ** 6, owner);

    assertEq(pooledRouter.balanceOfReserve(weth, owner), 1 ether, "Incorrect weth balance");
    assertEq(pooledRouter.balanceOfReserve(usdc, owner), 2000 * 10 ** 6, "Incorrect usdc balance");
  }

  function test_supply_error_is_logged() public {
    TestToken pixieDust = new TestToken({
      admin: address(this),
      name: "Pixie Dust",
      symbol: "PXD",
      _decimals: uint8(18)
    });

    deal($(pixieDust), address(makerContract), 1 ether);
    vm.prank(address(makerContract));
    pixieDust.approve($(pooledRouter), type(uint).max);
    vm.prank(deployer);
    pooledRouter.activate(pixieDust);

    expectFrom($(pooledRouter));
    emit AaveIncident({token: pixieDust, maker: address(makerContract), reserveId: owner, aaveReason: "noReason"});
    vm.prank(address(makerContract));
    pooledRouter.pushAndSupply(pixieDust, 1 ether, pixieDust, 0, owner);
    // although aave refused the deposit, funds should be on the router
    assertEq(pooledRouter.balanceOfReserve(pixieDust, owner), 1 ether, "Incorrect balance on router");
  }

  function test_initial_aave_manager_is_deployer() public {
    assertEq(pooledRouter.aaveManager(), deployer, "unexpected rewards manager");
  }

  function test_admin_can_set_new_aave_manager() public {
    vm.expectRevert("AccessControlled/Invalid");
    pooledRouter.setAaveManager($(this));

    expectFrom($(pooledRouter));
    emit SetAaveManager($(this));
    vm.prank(deployer);
    pooledRouter.setAaveManager($(this));
    assertEq(pooledRouter.aaveManager(), $(this), "unexpected rewards manager");
  }

  function test_aave_manager_can_revoke_aave_approval() public {
    assertTrue(
      weth.allowance({spender: address(pooledRouter.POOL()), owner: $(pooledRouter)}) > 0,
      "Allowance should be positive"
    );
    vm.prank(deployer);
    pooledRouter.setAaveManager($(this));
    pooledRouter.revokeLenderApproval(weth);
    assertEq(
      weth.allowance({spender: address(pooledRouter.POOL()), owner: $(pooledRouter)}), 0, "Allowance should be 0"
    );
  }

  event ReserveUsedAsCollateralEnabled(address indexed reserve, address indexed user);
  event ReserveUsedAsCollateralDisabled(address indexed reserve, address indexed user);

  function test_aave_manager_can_exit_market() public {
    // pooled router has entered weth and usdc market when first supplying
    vm.prank(deployer);
    pooledRouter.setAaveManager($(this));
    expectFrom(address(pooledRouter.POOL()));
    emit ReserveUsedAsCollateralDisabled($(weth), $(pooledRouter));
    pooledRouter.exitMarket(weth);
  }

  function test_aave_manager_can_reenter_market() public {
    // pooled router has entered weth and usdc market when first supplying
    vm.prank(deployer);
    pooledRouter.setAaveManager($(this));
    pooledRouter.exitMarket(weth);

    expectFrom(address(pooledRouter.POOL()));
    emit ReserveUsedAsCollateralEnabled($(weth), $(pooledRouter));
    pooledRouter.enterMarket(dynamic([IERC20(weth)]));
  }

  function test_deposit_on_aave_maintains_reserve_and_total_balance() public {
    deal($(usdc), address(makerContract), 10 ** 6);
    vm.prank(address(makerContract));
    pooledRouter.push(usdc, address(makerContract), 10 ** 6);

    uint reserveBalance = pooledRouter.balanceOfReserve(usdc, address(makerContract));
    uint totalBalance = pooledRouter.totalBalance(usdc);

    vm.prank(deployer);
    pooledRouter.flushBuffer(usdc, false);

    assertApproxEqAbs(
      reserveBalance, pooledRouter.balanceOfReserve(usdc, address(makerContract)), 1, "Incorrect reserve balance"
    );
    assertApproxEqAbs(totalBalance, pooledRouter.totalBalance(usdc), 1, "Incorrect total balance");
  }

  function test_makerContract_has_initially_zero_shares() public {
    assertEq(pooledRouter.sharesOf(dai, address(makerContract)), 0, "Incorrect initial shares");
  }

  function test_push_token_increases_user_shares() public {
    deal($(dai), maker1, 1 * 10 ** 18);
    vm.prank(maker1);
    pooledRouter.push(dai, maker1, 1 * 10 ** 18);
    deal($(dai), maker2, 2 * 10 ** 18);
    vm.prank(maker2);
    pooledRouter.push(dai, maker2, 2 * 10 ** 18);

    assertEq(pooledRouter.sharesOf(dai, maker2), 2 * pooledRouter.sharesOf(dai, maker1), "Incorrect shares");
  }

  function test_pull_token_decreases_user_shares() public {
    deal($(dai), maker1, 1 * 10 ** 18);
    vm.prank(maker1);
    pooledRouter.push(dai, maker1, 1 * 10 ** 18);
    deal($(dai), maker2, 2 * 10 ** 18);
    vm.prank(maker2);
    pooledRouter.push(dai, maker2, 2 * 10 ** 18);

    vm.prank(maker1);
    pooledRouter.pull(dai, maker1, 1 * 10 ** 18, true);

    assertEq(pooledRouter.sharesOf(dai, maker1), 0, "Incorrect shares");
  }

  function test_mockup_marketOrder_gas_cost() public {
    deal($(dai), maker1, 10 ** 18);

    vm.startPrank(maker1);
    uint gas = gasleft();
    pooledRouter.push(dai, maker1, 10 ** 18);
    vm.stopPrank();

    uint shallow_push_cost = gas - gasleft();

    vm.prank(deployer);
    pooledRouter.flushBuffer(dai, false);

    vm.startPrank(maker1);
    gas = gasleft();
    /// this emulates a `get` from the offer logic
    pooledRouter.pull(dai, maker1, 0.5 ether, false);
    vm.stopPrank();

    uint deep_pull_cost = gas - gasleft();

    deal($(usdc), maker1, 10 ** 6);

    vm.startPrank(maker1);
    gas = gasleft();
    pooledRouter.pushAndSupply(usdc, 10 ** 6, dai, 1 ether, maker1);
    vm.stopPrank();

    uint finalize_cost = gas - gasleft();
    console.log("deep pull: %d, finalize: %d", deep_pull_cost, finalize_cost);
    console.log("shallow push: %d", shallow_push_cost);
    console.log("Strat gasreq (%d), mockup (%d)", GASREQ, deep_pull_cost + finalize_cost);
<<<<<<< HEAD
    assertApproxEqAbs(deep_pull_cost + finalize_cost, GASREQ, 1000, "Check new gas cost");
=======
    assertApproxEqAbs(deep_pull_cost + finalize_cost, GASREQ, 250, "Check new gas cost");
>>>>>>> 1db4bc64
  }

  function test_push_token_increases_first_minter_shares() public {
    deal($(dai), maker1, 10 ** 18);
    vm.prank(maker1);
    pooledRouter.push(dai, maker1, 10 ** 18);
    assertEq(pooledRouter.sharesOf(dai, maker1), 10 ** pooledRouter.OFFSET(), "Incorrect first shares");
  }

  function test_pull_token_decreases_last_minter_shares_to_zero() public {
    deal($(dai), maker1, 10 ** 18);
    vm.startPrank(maker1);
    pooledRouter.push(dai, maker1, 10 ** 18);
    pooledRouter.pull(dai, maker1, 10 ** 18, true);
    vm.stopPrank();
    assertEq(pooledRouter.sharesOf(dai, maker1), 0, "Incorrect shares");
  }

  function test_push0() public {
    vm.prank(maker1);
    pooledRouter.push(dai, maker1, 0);
    assertEq(pooledRouter.sharesOf(dai, maker1), 0, "Incorrect shares");
  }

  function test_pull0() public {
    vm.prank(maker1);
    pooledRouter.pull(dai, maker1, 0, true);
    assertEq(pooledRouter.sharesOf(dai, maker1), 0, "Incorrect shares");
  }

  function test_donation_in_underlying_increases_user_shares(uint96 donation) public {
    deal($(dai), maker1, 1 * 10 ** 18);
    vm.prank(maker1);
    pooledRouter.push(dai, maker1, 1 * 10 ** 18);

    deal($(dai), maker2, 4 * 10 ** 18);
    vm.prank(maker2);
    pooledRouter.push(dai, maker2, 4 * 10 ** 18);

    deal($(dai), maker1, donation);
    vm.prank(maker1);
    dai.transfer($(pooledRouter), donation);

    uint expectedBalance = (uint(5) * 10 ** 18 + uint(donation)) / 5;
    uint reserveBalance = pooledRouter.balanceOfReserve(dai, maker1);
    assertEq(expectedBalance, reserveBalance, "Incorrect reserve for maker1");

    expectedBalance = uint(4) * (5 * 10 ** 18 + uint(donation)) / 5;
    vm.prank(maker2);
    reserveBalance = pooledRouter.balanceOfReserve(dai, maker2);
    assertEq(expectedBalance, reserveBalance, "Incorrect reserve for maker2");
  }

  function test_strict_pull_with_insufficient_funds_throws_as_expected() public {
    vm.expectRevert("AavePooledRouter/insufficientFunds");
    vm.prank(maker1);
    pooledRouter.pull(dai, maker1, 1, true);
  }

  function test_non_strict_pull_with_insufficient_funds_throws_as_expected() public {
    vm.expectRevert("AavePooledRouter/insufficientFunds");
    deal($(dai), maker1, 10);
    vm.prank(maker1);
    pooledRouter.push(dai, maker1, 10);
    vm.prank(maker1);
    pooledRouter.pull(dai, maker1, 11, false);
  }

  function test_strict_pull_transfers_only_amount_and_pulls_all_from_aave() public {
    deal($(weth), maker1, 1 ether);
    vm.startPrank(maker1);
    pooledRouter.pushAndSupply(weth, 1 ether, weth, 0, maker1);
    // router has no weth on buffer and 1 weth on aave
    uint oldAWeth = pooledRouter.overlying(weth).balanceOf($(pooledRouter));
    uint pulled = pooledRouter.pull(weth, maker1, 0.5 ether, true);
    vm.stopPrank();
    assertEq(weth.balanceOf(maker1), pulled, "Incorrect maker balance");
    assertEq(weth.balanceOf($(pooledRouter)), oldAWeth - pulled, "Incorrect router balance");
    assertEq(pooledRouter.overlying(weth).balanceOf($(pooledRouter)), 0, "Incorrect aave balance");
  }

  function test_non_strict_pull_transfers_whole_balance() public {
    deal($(weth), maker1, 1 ether);
    vm.startPrank(maker1);
    pooledRouter.pushAndSupply(weth, 1 ether, weth, 0, maker1);
    uint pulled = pooledRouter.pull(weth, maker1, 0.5 ether, true);
    vm.stopPrank();
    assertEq(weth.balanceOf(maker1), pulled, "Incorrect balance");
  }

  function test_strict_pull_with_small_buffer_triggers_aave_withdraw() public {
    deal($(weth), maker1, 1 ether);
    vm.startPrank(maker1);
    pooledRouter.pushAndSupply(weth, 1 ether, weth, 0, maker1);
    vm.stopPrank();
    // small donation
    deal($(weth), $(pooledRouter), 10);

    uint oldAWeth = pooledRouter.overlying(weth).balanceOf($(pooledRouter));
    vm.prank(maker1);
    uint pulled = pooledRouter.pull(weth, maker1, 0.5 ether, true);

    assertEq(weth.balanceOf(maker1), pulled, "Incorrect weth balance");
    assertEq(weth.balanceOf($(pooledRouter)), oldAWeth - pulled + 10, "Incorrect aWeth balance");
  }

  function test_non_strict_pull_with_small_buffer_triggers_aave_withdraw() public {
    deal($(weth), maker1, 1 ether);
    vm.startPrank(maker1);
    pooledRouter.pushAndSupply(weth, 1 ether, weth, 0, maker1);
    vm.stopPrank();
    // donation
    deal($(weth), $(pooledRouter), 10);

    pooledRouter.overlying(weth).balanceOf($(pooledRouter));
    vm.prank(maker1);
    uint pulled = pooledRouter.pull(weth, maker1, 0.5 ether, false);

    assertEq(weth.balanceOf(maker1), pulled, "Incorrect weth balance");
    assertEq(pooledRouter.overlying(weth).balanceOf($(pooledRouter)), 0, "Incorrect aWeth balance");
  }

  function test_strict_pull_with_large_buffer_does_not_triggers_aave_withdraw() public {
    deal($(weth), maker1, 1 ether);
    vm.startPrank(maker1);
    pooledRouter.pushAndSupply(weth, 1 ether, weth, 0, maker1);
    vm.stopPrank();
    deal($(weth), $(pooledRouter), 1 ether);

    uint oldAWeth = pooledRouter.overlying(weth).balanceOf($(pooledRouter));
    vm.prank(maker1);
    uint pulled = pooledRouter.pull(weth, maker1, 0.5 ether, true);

    assertEq(weth.balanceOf(maker1), pulled, "Incorrect weth balance");
    assertEq(pooledRouter.overlying(weth).balanceOf($(pooledRouter)), oldAWeth, "Incorrect aWeth balance");
  }

  function test_non_strict_pull_with_large_buffer_does_not_triggers_aave_withdraw() public {
    deal($(weth), maker1, 1 ether);
    vm.startPrank(maker1);
    pooledRouter.pushAndSupply(weth, 1 ether, weth, 0, maker1);
    vm.stopPrank();
    deal($(weth), $(pooledRouter), 1 ether);

    uint oldAWeth = pooledRouter.overlying(weth).balanceOf($(pooledRouter));
    vm.prank(maker1);
    uint pulled = pooledRouter.pull(weth, maker1, 0.5 ether, true);

    assertEq(weth.balanceOf(maker1), pulled, "Incorrect weth balance");
    assertEq(pooledRouter.overlying(weth).balanceOf($(pooledRouter)), oldAWeth, "Incorrect aWeth balance");
  }

  // function test_claim_rewards() public {
  //   address[] memory assets = new address[](3);
  //   assets[0] = address(pooledRouter.overlying(usdc));
  //   assets[1] = address(pooledRouter.overlying(weth));
  //   assets[2] = address(pooledRouter.overlying(dai));
  //   vm.prank(deployer);
  //   (address[] memory rewardsList, uint[] memory claimedAmounts) = pooledRouter.claimRewards(assets);
  //   for (uint i; i < rewardsList.length; i++) {
  //     console.logAddress(rewardsList[i]);
  //     console.log(claimedAmounts[i]);
  //   }
  // }

  function test_checkList_throws_for_tokens_that_are_not_listed_on_aave() public {
    TestToken tkn = new TestToken(
      $(this),
      "wen token",
      "WEN",
      42
    );
    vm.prank(maker1);
    tkn.approve({spender: $(pooledRouter), amount: type(uint).max});

    vm.expectRevert("AavePooledRouter/tokenNotLendableOnAave");
    vm.prank(maker1);
    pooledRouter.checkList(IERC20($(tkn)), maker1);
  }

  function empty_pool(IERC20 token, address id) internal {
    // empty usdc reserve
    uint bal = pooledRouter.balanceOfReserve(token, id);
    if (bal > 0) {
      vm.startPrank(address(makerContract));
      pooledRouter.pull(token, owner, bal, true);
      vm.stopPrank();
    }
    assertEq(pooledRouter.balanceOfReserve(token, id), 0, "Non empty balance");

    assertEq(token.balanceOf($(pooledRouter)), 0, "Non empty buffer");
    assertEq(pooledRouter.overlying(token).balanceOf($(pooledRouter)), 0, "Non empty pool");
  }

  function test_overflow_shares(uint96 amount_) public {
    uint amount = uint(amount_);
    empty_pool(usdc, owner);
    empty_pool(usdc, maker1);
    empty_pool(usdc, maker2);

    deal($(usdc), maker1, amount + 1);
    // maker1 deposits 1 wei and gets 10**OFFSET shares
    vm.prank(maker1);
    pooledRouter.push(usdc, maker1, 1);
    // maker1 now deposits max uint104
    vm.prank(maker1);
    pooledRouter.push(usdc, maker1, amount);

    // computation below should not throw
    assertEq(pooledRouter.balanceOfReserve(usdc, maker1), amount + 1, "Incorrect balance");
  }

  function test_underflow_shares_6dec(uint96 deposit_, uint96 donation_) public {
    empty_pool(usdc, owner);
    empty_pool(usdc, maker1);
    empty_pool(usdc, maker2);

    uint deposit = uint(deposit_);
    uint donation = uint(donation_);
    vm.assume(deposit > 10 ** 5); // assume deposits at least 10-^2 tokens with 6 decimals
    vm.assume(donation < deposit * 10_000);

    deal($(usdc), maker1, donation + 1);
    vm.prank(maker1);
    pooledRouter.push(usdc, maker1, 1);

    vm.prank(maker1);
    usdc.transfer($(pooledRouter), donation);

    deal($(usdc), maker2, deposit);
    vm.prank(maker2);
    pooledRouter.push(usdc, maker2, deposit);

    assertApproxEqRel(deposit, pooledRouter.balanceOfReserve(usdc, maker2), 10 ** 13); // error not worth than 10^-7% of the deposit
  }

  function test_underflow_shares_18dec(uint96 deposit_, uint96 donation_) public {
    empty_pool(weth, owner);
    empty_pool(weth, maker1);
    empty_pool(weth, maker2);

    uint deposit = uint(deposit_);
    uint donation = uint(donation_);
    vm.assume(deposit > 10 ** 13); // deposits at least 10^-5 ether
    vm.assume(donation < deposit * 10_000);

    deal($(weth), maker1, donation + 1);
    vm.prank(maker1);
    pooledRouter.push(weth, maker1, 1);

    vm.prank(maker1);
    weth.transfer($(pooledRouter), donation);

    deal($(weth), maker2, deposit);
    vm.prank(maker2);
    pooledRouter.push(weth, maker2, deposit);

    assertApproxEqRel(deposit, pooledRouter.balanceOfReserve(weth, maker2), 10 ** 5); // error not worth than 10^-15% of the deposit
  }

  function test_allExternalFunctions_differentCallers_correctAuth() public {
    // Arrange
    bytes[] memory selectors =
      AllMethodIdentifiersTest.getAllMethodIdentifiers(vm, "/out/AavePooledRouter.sol/AavePooledRouter.json");

    assertGt(selectors.length, 0, "Some functions should be loaded");

    for (uint i = 0; i < selectors.length; i++) {
      // Assert that all are called - to decode the selector search in the abi file
      vm.expectCall(address(pooledRouter), selectors[i]);
    }

    address admin = freshAddress("newAdmin");
    vm.prank(deployer);
    pooledRouter.setAdmin(admin);

    address manager = freshAddress("newManager");
    vm.prank(admin);
    pooledRouter.setAaveManager(manager);

    // Act/assert - invoke all functions - if any are missing, add them.

    // No auth
    pooledRouter.ADDRESS_PROVIDER();
    pooledRouter.OFFSET();
    pooledRouter.POOL();
    pooledRouter.aaveManager();
    pooledRouter.admin();
    pooledRouter.ROUTER_GASREQ();
    pooledRouter.routerGasreq(IERC20(address(0)), address(0));
    pooledRouter.balanceOfReserve(dai, maker1);
    pooledRouter.sharesOf(dai, maker1);
    pooledRouter.totalBalance(dai);
    pooledRouter.totalShares(dai);
    pooledRouter.isBound(maker1);
    pooledRouter.overlying(dai);
    pooledRouter.checkAsset(dai);
    vm.prank(maker1);
    pooledRouter.checkList(dai, maker1);

    CheckAuthArgs memory args;
    args.callee = $(pooledRouter);
    args.callers = dynamic([address($(mgv)), maker1, maker2, admin, manager, $(this)]);
    args.revertMessage = "AccessControlled/Invalid";

    // Maker or admin
    args.allowed = dynamic([address(maker1), maker2, admin]);
    checkAuth(args, abi.encodeCall(pooledRouter.flushBuffer, (dai, true)));
    checkAuth(args, abi.encodeCall(pooledRouter.activate, dai));

    // Only admin
    args.allowed = dynamic([address(admin)]);
    address freshMaker = freshAddress("newMaker");
    checkAuth(args, abi.encodeCall(pooledRouter.setAdmin, admin));
    checkAuth(args, abi.encodeCall(pooledRouter.bind, freshMaker));
    checkAuth(args, abi.encodeWithSignature("unbind(address)", freshMaker));

    // Only Makers
    deal($(dai), maker1, 1 * 10 ** 18);
    deal($(dai), maker2, 1 * 10 ** 18);
    args.allowed = dynamic([address(maker1), maker2]);
    checkAuth(args, abi.encodeCall(pooledRouter.push, (dai, maker1, 1000)));
    checkAuth(args, abi.encodeCall(pooledRouter.pull, (dai, maker1, 100, true)));
    checkAuth(args, abi.encodeCall(pooledRouter.flush, (new IERC20[](0), owner)));
    checkAuth(args, abi.encodeCall(pooledRouter.pushAndSupply, (dai, 0, dai, 0, owner)));
    checkAuth(args, abi.encodeCall(pooledRouter.withdraw, (dai, maker1, 100)));

    checkAuth(args, abi.encodeWithSignature("unbind()"));

    // Only manager
    args.allowed = dynamic([address(manager)]);
    checkAuth(args, abi.encodeCall(pooledRouter.enterMarket, new IERC20[](0)));
    checkAuth(args, abi.encodeCall(pooledRouter.claimRewards, dynamic([address(pooledRouter.overlying(dai))])));
    checkAuth(args, abi.encodeCall(pooledRouter.revokeLenderApproval, dai));
    checkAuth(args, abi.encodeCall(pooledRouter.exitMarket, weth));

    // Both manager and admin
    args.allowed = dynamic([address(manager), admin]);
    checkAuth(args, abi.encodeCall(pooledRouter.setAaveManager, manager));
  }
}<|MERGE_RESOLUTION|>--- conflicted
+++ resolved
@@ -242,11 +242,7 @@
     console.log("deep pull: %d, finalize: %d", deep_pull_cost, finalize_cost);
     console.log("shallow push: %d", shallow_push_cost);
     console.log("Strat gasreq (%d), mockup (%d)", GASREQ, deep_pull_cost + finalize_cost);
-<<<<<<< HEAD
     assertApproxEqAbs(deep_pull_cost + finalize_cost, GASREQ, 1000, "Check new gas cost");
-=======
-    assertApproxEqAbs(deep_pull_cost + finalize_cost, GASREQ, 250, "Check new gas cost");
->>>>>>> 1db4bc64
   }
 
   function test_push_token_increases_first_minter_shares() public {
