// SPDX-License-Identifier:	AGPL-3.0
pragma solidity ^0.8.10;

import {StratTest} from "@mgv-strats/test/lib/StratTest.sol";

import {DirectTester} from "@mgv-strats/src/toy_strategies/offer_maker/DirectTester.sol";
import {AbstractRouter, RL} from "@mgv-strats/src/strategies/routers/abstract/AbstractRouter.sol";
import {TestToken} from "@mgv/test/lib/tokens/TestToken.sol";
import {IMangrove} from "@mgv/src/IMangrove.sol";
import {IERC20} from "@mgv/lib/IERC20.sol";

contract AccessControlTest is StratTest {
  event SetAdmin(address admin);

  TestToken weth;
  TestToken usdc;
  address payable admin;
  DirectTester makerContract;

  function setUp() public virtual override {
    options.base.symbol = "WETH";
    options.quote.symbol = "USDC";
    options.quote.decimals = 6;
    options.defaultFee = 30;

    super.setUp();
    // rename for convenience
    weth = base;
    usdc = quote;

    admin = freshAddress("admin");
    deal(admin, 1 ether);
<<<<<<< HEAD

    DirectTester.RouterParams memory noRouter;
    vm.prank(admin);
=======
    vm.expectEmit(true, true, true, true);
    emit SetAdmin($(this));
>>>>>>> 359a9aaa
    makerContract = new DirectTester({
      mgv: IMangrove($(mgv)),
      routerParams: noRouter
    });

    vm.startPrank(admin);
    weth.approve(address(makerContract), type(uint).max);
    usdc.approve(address(makerContract), type(uint).max);
    vm.stopPrank();
  }

  function testCannot_setAdmin() public {
    vm.expectRevert("AccessControlled/Invalid");
    makerContract.setAdmin(freshAddress());
  }

  function test_admin_can_set_admin() public {
    address newAdmin = freshAddress("newAdmin");
    expectFrom($(makerContract));
    emit SetAdmin(newAdmin);
    vm.prank(admin);
    makerContract.setAdmin(newAdmin);
    assertEq(makerContract.admin(), newAdmin, "Incorrect admin");
  }
}<|MERGE_RESOLUTION|>--- conflicted
+++ resolved
@@ -2,64 +2,34 @@
 pragma solidity ^0.8.10;
 
 import {StratTest} from "@mgv-strats/test/lib/StratTest.sol";
-
-import {DirectTester} from "@mgv-strats/src/toy_strategies/offer_maker/DirectTester.sol";
-import {AbstractRouter, RL} from "@mgv-strats/src/strategies/routers/abstract/AbstractRouter.sol";
-import {TestToken} from "@mgv/test/lib/tokens/TestToken.sol";
-import {IMangrove} from "@mgv/src/IMangrove.sol";
-import {IERC20} from "@mgv/lib/IERC20.sol";
+import {AccessControlled} from "@mgv-strats/src/strategies/utils/AccessControlled.sol";
 
 contract AccessControlTest is StratTest {
   event SetAdmin(address admin);
 
-  TestToken weth;
-  TestToken usdc;
   address payable admin;
-  DirectTester makerContract;
+  AccessControlled internal testContract;
 
   function setUp() public virtual override {
-    options.base.symbol = "WETH";
-    options.quote.symbol = "USDC";
-    options.quote.decimals = 6;
-    options.defaultFee = 30;
+    super.setUp();
+    admin = freshAddress("admin");
 
-    super.setUp();
-    // rename for convenience
-    weth = base;
-    usdc = quote;
-
-    admin = freshAddress("admin");
-    deal(admin, 1 ether);
-<<<<<<< HEAD
-
-    DirectTester.RouterParams memory noRouter;
-    vm.prank(admin);
-=======
     vm.expectEmit(true, true, true, true);
-    emit SetAdmin($(this));
->>>>>>> 359a9aaa
-    makerContract = new DirectTester({
-      mgv: IMangrove($(mgv)),
-      routerParams: noRouter
-    });
-
-    vm.startPrank(admin);
-    weth.approve(address(makerContract), type(uint).max);
-    usdc.approve(address(makerContract), type(uint).max);
-    vm.stopPrank();
+    emit SetAdmin(admin);
+    testContract = new AccessControlled(admin);
   }
 
   function testCannot_setAdmin() public {
     vm.expectRevert("AccessControlled/Invalid");
-    makerContract.setAdmin(freshAddress());
+    testContract.setAdmin(freshAddress());
   }
 
   function test_admin_can_set_admin() public {
     address newAdmin = freshAddress("newAdmin");
-    expectFrom($(makerContract));
+    expectFrom($(testContract));
     emit SetAdmin(newAdmin);
     vm.prank(admin);
-    makerContract.setAdmin(newAdmin);
-    assertEq(makerContract.admin(), newAdmin, "Incorrect admin");
+    testContract.setAdmin(newAdmin);
+    assertEq(testContract.admin(), newAdmin, "Incorrect admin");
   }
 }