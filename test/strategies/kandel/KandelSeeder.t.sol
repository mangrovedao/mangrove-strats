// SPDX-License-Identifier:	AGPL-3.0
pragma solidity ^0.8.10;

import "@mgv-strats/test/lib/StratTest.sol";
import {
  KandelSeeder,
  IMangrove,
  GeometricKandel
} from "@mgv-strats/src/strategies/offer_maker/market_making/kandel/KandelSeeder.sol";
import {
  AaveKandelSeeder,
  AavePooledRouter
} from "@mgv-strats/src/strategies/offer_maker/market_making/kandel/AaveKandelSeeder.sol";
import {AbstractKandelSeeder} from
  "@mgv-strats/src/strategies/offer_maker/market_making/kandel/abstract/AbstractKandelSeeder.sol";
import {PinnedPolygonFork} from "@mgv/test/lib/forks/Polygon.sol";
import {AbstractRouter} from "@mgv-strats/src/strategies/routers/abstract/AbstractRouter.sol";

contract KandelSeederTest is StratTest {
  PinnedPolygonFork internal fork;
  AbstractKandelSeeder internal seeder;
  AbstractKandelSeeder internal aaveSeeder;
  AavePooledRouter internal aaveRouter;

  event NewAaveKandel(
    address indexed owner,
    bytes32 indexed baseQuoteOlKeyHash,
    bytes32 indexed quoteBaseOlKeyHash,
    address aaveKandel,
    address reserveId
  );
  event NewKandel(
    address indexed owner, bytes32 indexed baseQuoteOlKeyHash, bytes32 indexed quoteBaseOlKeyHash, address kandel
  );

  function sow(bool sharing) internal returns (GeometricKandel) {
    return seeder.sow({olKeyBaseQuote: olKey, liquiditySharing: sharing});
  }

  function sowAave(bool sharing) internal returns (GeometricKandel) {
    return aaveSeeder.sow({olKeyBaseQuote: olKey, liquiditySharing: sharing});
  }

  function setEnvironment() internal {
    fork = new PinnedPolygonFork(39880000);
    fork.setUp();
    mgv = setupMangrove();
    reader = new MgvReader($(mgv));
    base = TestToken(fork.get("WETH"));
    quote = TestToken(fork.get("USDC"));
    olKey = OLKey(address(base), address(quote), options.defaultTickSpacing);
    lo = olKey.flipped();
    setupMarket(olKey);
  }

  function setUp() public virtual override {
    /// sets base, quote, opens a market (base,quote) on Mangrove
    setEnvironment();
    seeder = new KandelSeeder({
      mgv:IMangrove($(mgv)), 
      kandelGasreq: 128_000
    });

    AaveKandelSeeder aaveKandelSeeder = new AaveKandelSeeder({
      mgv:IMangrove($(mgv)), 
<<<<<<< HEAD
      addressesProvider: fork.get("Aave"), 
=======
      addressesProvider: fork.get("AaveAddressProvider"), 
>>>>>>> 7fbf461c
      aaveKandelGasreq: 628_000
    });
    aaveSeeder = aaveKandelSeeder;
    aaveRouter = aaveKandelSeeder.AAVE_ROUTER();
  }

  function test_sow_fails_if_market_not_fully_active() public {
    mgv.deactivate(olKey);
    vm.expectRevert("KandelSeeder/inactiveMarket");
    sow(false);
    mgv.activate(olKey, 0, 10, 50_000);
    mgv.deactivate(lo);
    vm.expectRevert("KandelSeeder/inactiveMarket");
    sow(false);
  }

  function test_aave_manager_is_attributed() public {
    assertEq(aaveRouter.aaveManager(), address(this), "invalid aave Manager");
  }

  function test_logs_new_aaveKandel() public {
    address maker = freshAddress("Maker");
    expectFrom(address(aaveSeeder));
    emit NewAaveKandel(maker, olKey.hash(), olKey.flipped().hash(), 0x9f92659F6b974ce0c1C144F57dbE5981bCdFa515, maker);
    vm.prank(maker);
    sowAave(true);
  }

  function test_logs_new_kandel() public {
    address maker = freshAddress("Maker");
    expectFrom(address(seeder));
    emit NewKandel(maker, olKey.hash(), olKey.flipped().hash(), 0x42add52666C78960A219b157a1F4DbF806CbF703);
    vm.prank(maker);
    sow(true);
  }

  function test_maker_deploys_shared_aaveKandel() public {
    GeometricKandel kdl;
    address maker = freshAddress("Maker");
    vm.prank(maker);
    kdl = sowAave(true);

    assertEq(address(kdl.router()), address(aaveRouter), "Incorrect router address");
    assertEq(kdl.admin(), maker, "Incorrect admin");
    assertEq(kdl.RESERVE_ID(), kdl.admin(), "Incorrect owner");
    IERC20[] memory tokens = new IERC20[](2);
    tokens[0] = base;
    tokens[1] = quote;
    kdl.checkList(tokens);
  }

  function test_maker_deploys_private_aaveKandel() public {
    GeometricKandel kdl;
    address maker = freshAddress("Maker");
    vm.prank(maker);
    kdl = sowAave(false);

    assertEq(address(kdl.router()), address(aaveRouter), "Incorrect router address");
    assertEq(kdl.admin(), maker, "Incorrect admin");
    assertEq(kdl.RESERVE_ID(), address(kdl), "Incorrect owner");

    IERC20[] memory tokens = new IERC20[](2);
    tokens[0] = base;
    tokens[1] = quote;
    kdl.checkList(tokens);
  }

  function test_maker_deploys_kandel() public {
    GeometricKandel kdl;
    address maker = freshAddress("Maker");
    vm.prank(maker);
    kdl = sow(false);
    assertEq(address(kdl.router()), address(kdl.NO_ROUTER()), "Incorrect router address");
    assertEq(kdl.admin(), maker, "Incorrect admin");
    assertEq(kdl.RESERVE_ID(), address(kdl), "Incorrect owner");
    IERC20[] memory tokens = new IERC20[](2);
    tokens[0] = base;
    tokens[1] = quote;
    kdl.checkList(tokens);
  }
}<|MERGE_RESOLUTION|>--- conflicted
+++ resolved
@@ -63,11 +63,7 @@
 
     AaveKandelSeeder aaveKandelSeeder = new AaveKandelSeeder({
       mgv:IMangrove($(mgv)), 
-<<<<<<< HEAD
-      addressesProvider: fork.get("Aave"), 
-=======
       addressesProvider: fork.get("AaveAddressProvider"), 
->>>>>>> 7fbf461c
       aaveKandelGasreq: 628_000
     });
     aaveSeeder = aaveKandelSeeder;
