--- conflicted
+++ resolved
@@ -63,14 +63,8 @@
 
     AaveKandelSeeder aaveKandelSeeder = new AaveKandelSeeder({
       mgv:IMangrove($(mgv)), 
-<<<<<<< HEAD
-      addressesProvider: fork.get("Aave"), 
+      addressesProvider: fork.get("AaveAddressProvider"), 
       aaveKandelGasreq: 628_000
-=======
-      addressesProvider: fork.get("AaveAddressProvider"), 
-      routerGasreq: 500_000, 
-      aaveKandelGasreq: 128_001
->>>>>>> 01a783f5
     });
     aaveSeeder = aaveKandelSeeder;
     aaveRouter = aaveKandelSeeder.AAVE_ROUTER();
