--- conflicted
+++ resolved
@@ -60,13 +60,8 @@
     seeder = new KandelSeeder({mgv: IMangrove($(mgv)), kandelGasreq: 128_000});
 
     AaveKandelSeeder aaveKandelSeeder = new AaveKandelSeeder({
-<<<<<<< HEAD
       mgv:IMangrove($(mgv)), 
       addressesProvider: IPoolAddressesProvider(fork.get("AaveAddressProvider")), 
-=======
-      mgv: IMangrove($(mgv)),
-      addressesProvider: fork.get("AaveAddressProvider"),
->>>>>>> 89a952ce
       aaveKandelGasreq: 628_000
     });
     aaveSeeder = aaveKandelSeeder;
