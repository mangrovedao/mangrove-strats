// SPDX-License-Identifier: MIT
pragma solidity ^0.8.10;

import {OLKey} from "@mgv/src/core/MgvLib.sol";
import {IMangrove} from "@mgv/src/IMangrove.sol";
import {Kandel} from "@mgv-strats/src/strategies/offer_maker/market_making/kandel/Kandel.sol";
import {GeometricKandel} from "@mgv-strats/src/strategies/offer_maker/market_making/kandel/abstract/GeometricKandel.sol";
import {CoreKandelTest} from "./abstract/CoreKandel.t.sol";
import {CoreKandel} from "@mgv-strats/src/strategies/offer_maker/market_making/kandel/abstract/CoreKandel.sol";
import {OfferType} from "@mgv-strats/src/strategies/offer_maker/market_making/kandel/abstract/TradesBaseQuotePair.sol";
import {Tick} from "@mgv/lib/core/TickLib.sol";

///@title Tests for Kandel without a router, and router agnostic functions.
contract NoRouterKandelTest is CoreKandelTest {
  function __deployKandel__(address deployer, address, bool) internal override returns (GeometricKandel kdl_) {
    uint GASREQ = 170000;
    OLKey memory olKey = OLKey(address(base), address(quote), options.defaultTickSpacing);

    // vm.expectEmit(true, true, true, true);
    // emit Mgv(mgv);
    vm.expectEmit(true, true, true, true);
    emit OfferListKey(olKey.hash());
    vm.expectEmit(true, true, true, true);
    emit SetGasreq(GASREQ);
<<<<<<< HEAD
    vm.startPrank(deployer);
    kdl_ = new Kandel({
      mgv: mgv,
      olKeyBaseQuote: olKey,
      gasreq: GASREQ
    });
    // activates Kandel for base and quote
    kdl_.approve(base, $(mgv), type(uint).max);
    kdl_.approve(quote, $(mgv), type(uint).max);
    vm.stopPrank();
=======
    vm.prank(deployer);
    kdl_ = new Kandel({mgv: mgv, olKeyBaseQuote: olKey, gasreq: GASREQ, reserveId: reserveId});
>>>>>>> 89a952ce
  }

  function validateDistribution(
    CoreKandel.DistributionOffer[] memory distributionOffers,
    uint baseQuoteTickOffset,
    Tick baseQuoteTickIndex0,
    OfferType ba,
    uint gives,
    uint dualGives
  ) internal returns (uint zeroes) {
    bool constantGives = gives != type(uint).max;
    for (uint i = 0; i < distributionOffers.length; ++i) {
      CoreKandel.DistributionOffer memory offer = distributionOffers[i];
      uint index = offer.index;
      assertTrue(!seenOffers[ba][index], string.concat("index ", vm.toString(index), " seen twice"));
      seenOffers[ba][index] = true;

      int absoluteTickAtIndex = Tick.unwrap(baseQuoteTickIndex0) + int(index) * int(baseQuoteTickOffset);
      if (ba == Bid) {
        assertEq(Tick.unwrap(offer.tick), -absoluteTickAtIndex);
      } else {
        assertEq(Tick.unwrap(offer.tick), absoluteTickAtIndex);
      }
      // can be a dual
      if (offer.gives > 0) {
        if (constantGives) {
          assertEq(offer.gives, gives, "givesDist should be constant");
        } else {
          uint wants = offer.tick.inboundFromOutbound(offer.gives);
          assertApproxEqRel(wants, dualGives, 1e10, "wants should be approximately constant");
        }
      } else {
        zeroes++;
      }
    }
  }

  mapping(OfferType ba => mapping(uint index => bool seen)) internal seenOffers;

  struct SimpleDistributionHeapArgs {
    Tick baseQuoteTickIndex0;
    uint baseQuoteTickOffset;
    uint firstAskIndex;
    uint askGives;
    uint bidGives;
    uint pricePoints;
    uint stepSize;
  }

  function test_createDistributionSimple_constantAskBidGives(uint firstAskIndex, uint bidGives, uint askGives) internal {
    test_createDistributionSimple_constantAskBidGives(firstAskIndex, bidGives, askGives, 1);
  }

  function test_createDistributionSimple_constantAskBidGives(
    uint firstAskIndex,
    uint bidGives,
    uint askGives,
    uint stepSize
  ) internal {
    SimpleDistributionHeapArgs memory args;
    args.firstAskIndex = firstAskIndex;
    args.askGives = askGives;
    args.bidGives = bidGives;
    args.pricePoints = 5;
    args.stepSize = stepSize;
    args.baseQuoteTickIndex0 = Tick.wrap(500);
    args.baseQuoteTickOffset = 1000;
    test_createDistributionSimple_constantAskBidGives(args, dynamic([uint(2), 4]));
  }

  function test_createDistributionSimple_constantAskBidGives_fuzz(uint seed) public {
    SimpleDistributionHeapArgs memory args;
    uint r = 0;
    args.pricePoints = uint(keccak256(abi.encodePacked(seed, ++r))) % 20;
    if (args.pricePoints < 2) {
      args.pricePoints = 2;
    }
    args.firstAskIndex = uint(keccak256(abi.encodePacked(seed, ++r))) % (args.pricePoints + 1);
    args.stepSize = uint(keccak256(abi.encodePacked(seed, ++r))) % args.pricePoints;
    if (args.stepSize == 0) {
      args.stepSize = 1;
    }
    if (uint(keccak256(abi.encodePacked(seed, ++r))) % 2 == 0) {
      args.askGives = 1 ether;
      if (uint(keccak256(abi.encodePacked(seed, ++r))) % 2 == 0) {
        args.bidGives = 3 ether;
      } else {
        args.bidGives = type(uint).max;
      }
    } else {
      args.askGives = type(uint).max;
      args.bidGives = 2 ether;
    }
    args.baseQuoteTickIndex0 = Tick.wrap(500);
    args.baseQuoteTickOffset = 1000;
    uint[] memory cuts = new uint[](uint(keccak256(abi.encodePacked(seed, ++r))) % args.pricePoints);
    if (cuts.length == 0) {
      cuts = new uint[](1);
    }
    for (uint i = 0; i < cuts.length; ++i) {
      cuts[i] =
        (i > 0 ? cuts[i - 1] : 0) + (args.pricePoints / cuts.length + uint(keccak256(abi.encodePacked(seed, ++r))) % 3);
      if (cuts[i] > args.pricePoints) {
        cuts[i] = args.pricePoints;
      }
    }
    test_createDistributionSimple_constantAskBidGives(args, cuts);
  }

  function test_createDistributionSimple_constantAskBidGives(SimpleDistributionHeapArgs memory args, uint[] memory cuts)
    internal
  {
    CoreKandel.Distribution[] memory distribution = new CoreKandel.Distribution[](cuts.length + 1);

    for (uint i = 0; i < cuts.length; i++) {
      distribution[i] = kdl.createDistribution({
        from: i > 0 ? cuts[i - 1] : 0,
        to: i < cuts.length - 1 ? cuts[i] : args.pricePoints,
        baseQuoteTickIndex0: args.baseQuoteTickIndex0,
        _baseQuoteTickOffset: args.baseQuoteTickOffset,
        firstAskIndex: args.firstAskIndex,
        askGives: args.askGives,
        bidGives: args.bidGives,
        pricePoints: args.pricePoints,
        stepSize: args.stepSize
      });
    }

    uint totalIndices = 0;
    uint totalZeros = 0;
    for (uint i = 0; i < distribution.length; i++) {
      totalIndices += distribution[i].bids.length + distribution[i].asks.length;
      totalZeros += validateDistribution(
        distribution[i].bids,
        args.baseQuoteTickOffset,
        args.baseQuoteTickIndex0,
        OfferType.Bid,
        args.bidGives,
        args.askGives
      );
      totalZeros += validateDistribution(
        distribution[i].asks,
        args.baseQuoteTickOffset,
        args.baseQuoteTickIndex0,
        OfferType.Ask,
        args.askGives,
        args.bidGives
      );
    }

    for (uint i = 0; i < args.pricePoints; ++i) {
      if (i < args.stepSize) {
        if (i < args.pricePoints - args.stepSize) {
          assertTrue(seenOffers[Bid][i], string.concat("bid not seen at index ", vm.toString(i)));
        } else {
          assertFalse(
            seenOffers[Bid][i],
            string.concat("bid seen too close to end for dual ask to be possible at index ", vm.toString(i))
          );
        }
        assertFalse(
          seenOffers[Ask][i], string.concat("ask seen at index in stepSize hole at low index ", vm.toString(i))
        );
      } else if (i >= args.pricePoints - args.stepSize) {
        assertFalse(
          seenOffers[Bid][i], string.concat("bid seen at index in stepSize hole at high index ", vm.toString(i))
        );
        assertTrue(seenOffers[Ask][i], string.concat("ask not seen at index ", vm.toString(i)));
      } else {
        assertTrue(seenOffers[Bid][i], string.concat("bid not seen at index ", vm.toString(i)));
        assertTrue(seenOffers[Ask][i], string.concat("ask not seen at index ", vm.toString(i)));
      }
      // Reset to allow multiple tests in one function.
      seenOffers[Bid][i] = false;
      seenOffers[Ask][i] = false;
    }

    assertEq(totalIndices, 2 * (args.pricePoints - args.stepSize), "an offer and its dual, except near end");
    if (args.bidGives != 0 && args.askGives != 0) {
      assertEq(totalZeros, args.pricePoints - args.stepSize);
    }
  }

  function test_createDistribution_constantAskGives() public {
    test_createDistributionSimple_constantAskBidGives(0, type(uint).max, 2 ether);
    test_createDistributionSimple_constantAskBidGives(1, type(uint).max, 2 ether);
    test_createDistributionSimple_constantAskBidGives(2, type(uint).max, 2 ether);
    test_createDistributionSimple_constantAskBidGives(3, type(uint).max, 2 ether);
    test_createDistributionSimple_constantAskBidGives(4, type(uint).max, 2 ether);
    test_createDistributionSimple_constantAskBidGives(5, type(uint).max, 2 ether, 4);
    test_createDistributionSimple_constantAskBidGives(0, type(uint).max, 2 ether, 4);
    test_createDistributionSimple_constantAskBidGives(3, type(uint).max, 2 ether, 2);
    test_createDistributionSimple_constantAskBidGives(2, type(uint).max, 2 ether, 2);
  }

  function test_createDistribution_constantBidGives() public {
    test_createDistributionSimple_constantAskBidGives(0, 2 ether, type(uint).max);
    test_createDistributionSimple_constantAskBidGives(1, 2 ether, type(uint).max);
    test_createDistributionSimple_constantAskBidGives(2, 2 ether, type(uint).max);
    test_createDistributionSimple_constantAskBidGives(3, 2 ether, type(uint).max);
  }

  function test_createDistribution_constantGives() public {
    test_createDistributionSimple_constantAskBidGives(1, 2 ether, 4 ether);
  }

  function test_createDistribution_constantGives_0() public {
    test_createDistributionSimple_constantAskBidGives(2, 0, 0);
  }

  function test_createDistribution_bothVariable() public {
    vm.expectRevert("Kandel/bothGivesVariable");
    kdl.createDistribution({
      from: 0,
      to: 2,
      baseQuoteTickIndex0: Tick.wrap(0),
      _baseQuoteTickOffset: 0,
      firstAskIndex: 1,
      askGives: type(uint).max,
      bidGives: type(uint).max,
      pricePoints: 10,
      stepSize: 1
    });
  }
}<|MERGE_RESOLUTION|>--- conflicted
+++ resolved
@@ -22,7 +22,6 @@
     emit OfferListKey(olKey.hash());
     vm.expectEmit(true, true, true, true);
     emit SetGasreq(GASREQ);
-<<<<<<< HEAD
     vm.startPrank(deployer);
     kdl_ = new Kandel({
       mgv: mgv,
@@ -33,10 +32,6 @@
     kdl_.approve(base, $(mgv), type(uint).max);
     kdl_.approve(quote, $(mgv), type(uint).max);
     vm.stopPrank();
-=======
-    vm.prank(deployer);
-    kdl_ = new Kandel({mgv: mgv, olKeyBaseQuote: olKey, gasreq: GASREQ, reserveId: reserveId});
->>>>>>> 89a952ce
   }
 
   function validateDistribution(
