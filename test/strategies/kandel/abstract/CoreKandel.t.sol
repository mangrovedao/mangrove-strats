--- conflicted
+++ resolved
@@ -683,13 +683,8 @@
     params.pricePoints = 10;
     params.stepSize = 0;
     vm.prank(maker);
-<<<<<<< HEAD
-    vm.expectRevert("Kandel/spreadTooLow");
+    vm.expectRevert("Kandel/stepSizeTooLow");
     kdl.populate(emptyDist(), params, 0, 0);
-=======
-    vm.expectRevert("Kandel/stepSizeTooLow");
-    kdl.populate(emptyDist(), emptyDist(), params, 0, 0);
->>>>>>> 7f579886
   }
 
   function test_populate_throws_on_invalid_stepSize_high() public {
@@ -703,13 +698,8 @@
     params.pricePoints = 10;
     params.stepSize = 10;
     vm.prank(maker);
-<<<<<<< HEAD
-    vm.expectRevert("Kandel/spreadTooHigh");
+    vm.expectRevert("Kandel/stepSizeTooHigh");
     kdl.populate(emptyDist(), params, 0, 0);
-=======
-    vm.expectRevert("Kandel/stepSizeTooHigh");
-    kdl.populate(emptyDist(), emptyDist(), params, 0, 0);
->>>>>>> 7f579886
   }
 
   function test_populate_throws_on_invalid_pricePoints_low() public {
