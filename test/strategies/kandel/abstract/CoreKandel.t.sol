// SPDX-License-Identifier:	AGPL-3.0
pragma solidity ^0.8.10;

import "./KandelTest.t.sol";
import {MAX_TICK, MIN_TICK, MAX_SAFE_VOLUME} from "mgv_lib/Constants.sol";
import {DirectWithBidsAndAsksDistribution} from
  "mgv_strat_src/strategies/offer_maker/market_making/kandel/abstract/DirectWithBidsAndAsksDistribution.sol";

abstract contract CoreKandelTest is KandelTest {
  function setUp() public virtual override {
    super.setUp();
  }

  function test_init() public {
    assertApproxEqAbs(kdl.pending(Ask), 0, 1, "Incorrect initial pending (can be off by 1 due to rounding for Aave)");
    assertApproxEqAbs(kdl.pending(Bid), 0, 1, "Incorrect initial pending (can be off by 1 due to rounding for Aave)");
  }

  function test_populates_order_book_correctly() public {
    printOB();
    assertStatus(dynamic([uint(1), 1, 1, 1, 0, 2, 2, 2, 2, 2]));
  }

  function test_bid_complete_fill() public {
    test_bid_complete_fill(3);
  }

  function test_bid_complete_fill(uint index) internal {
    vm.prank(maker);

    MgvStructs.OfferPacked oldAsk = kdl.getOffer(Ask, index + STEP_SIZE);
    int oldPending = kdl.pending(Ask);

    (uint takerGot, uint takerGave,, uint fee) = sellToBestAs(taker, 1000 ether);
    assertTrue(takerGot > 0, "Take failed");
    uint[] memory expectedStatus = new uint[](10);
    // Build this for index=5: assertStatus(dynamic([uint(1), 1, 1, 1, 1, 0, 2, 2, 2, 2]));
    for (uint i = 0; i < 10; i++) {
      expectedStatus[i] = i < index ? 1 : i == index ? 0 : 2;
    }
    assertStatus(expectedStatus);
    MgvStructs.OfferPacked newAsk = kdl.getOffer(Ask, index + STEP_SIZE);
    assertTrue(newAsk.gives() <= takerGave + oldAsk.gives(), "Cannot give more than what was received");
    int pendingDelta = kdl.pending(Ask) - oldPending;
    // Allow a discrepancy of 1 for aave router shares
    assertApproxEqAbs(
      pendingDelta + int(newAsk.gives()),
      int(oldAsk.gives() + takerGave),
      precisionForAssert(),
      "Incorrect net promised asset"
    );

    assertApproxEqAbs(pendingDelta, 0, precisionForAssert(), "There should be no pending since we compound all returns");
    assertTrue(newAsk.wants() >= takerGot + fee, "Auto compounding should want more than what taker gave");
  }

  function test_ask_complete_fill() public {
    test_ask_complete_fill(5);
  }

  function test_ask_complete_fill(uint index) internal {
    MgvStructs.OfferPacked oldBid = kdl.getOffer(Bid, index - STEP_SIZE);
    int oldPending = kdl.pending(Bid);

    (uint takerGot, uint takerGave,, uint fee) = buyFromBestAs(taker, 1000 ether);
    assertTrue(takerGot > 0, "buy failed");
    uint[] memory expectedStatus = new uint[](10);
    // Build this for index=5: assertStatus(dynamic([uint(1), 1, 1, 1, 1, 0, 2, 2, 2, 2]));
    for (uint i = 0; i < 10; i++) {
      expectedStatus[i] = i < index ? 1 : i == index ? 0 : 2;
    }
    assertStatus(expectedStatus);
    MgvStructs.OfferPacked newBid = kdl.getOffer(Bid, index - STEP_SIZE);
    assertTrue(newBid.gives() <= takerGave + oldBid.gives(), "Cannot give more than what was received");
    int pendingDelta = kdl.pending(Bid) - oldPending;
    assertApproxEqAbs(
      pendingDelta + int(newBid.gives()),
      int(oldBid.gives() + takerGave),
      precisionForAssert(),
      "Incorrect net promised asset"
    );

    assertApproxEqAbs(pendingDelta, 0, precisionForAssert(), "We do full compounding so there should be no pending");
    assertTrue(newBid.wants() >= takerGot + fee, "Auto compounding should want more than what taker gave");
  }

  function test_bid_partial_fill() public {
    (uint takerGot,,,) = sellToBestAs(taker, 0.01 ether);
    assertTrue(takerGot > 0, "order failed");
    assertStatus(dynamic([uint(1), 1, 1, 1, 2, 2, 2, 2, 2, 2]));
  }

  function test_ask_partial_fill() public {
    (uint takerGot,,,) = buyFromBestAs(taker, 0.01 ether);
    assertTrue(takerGot > 0, "order failed");
    assertStatus(dynamic([uint(1), 1, 1, 1, 1, 2, 2, 2, 2, 2]));
  }

  function test_ask_partial_fill_existingDual() public {
    partial_fill(Ask, true);
  }

  function test_bid_partial_fill_existingDual() public {
    partial_fill(Bid, true);
  }

  function test_ask_partial_fill_noDual() public {
    partial_fill(Ask, false);
  }

  function test_bid_partial_fill_noDual() public {
    partial_fill(Bid, false);
  }

  function testFail_ask_partial_fill_noDual_noIncident() public {
    vm.expectEmit(false, false, false, false, $(kdl));
    emit LogIncident(olKey.hash(), 0, "", "");
    partial_fill(Ask, false);
  }

  function partial_fill(OfferType ba, bool existingDual) internal {
    // Arrange
    uint takerGot;
    if (existingDual) {
      // Create dual by taking a small amount of the best bid (big enough so dual is created)
      (takerGot,,,) = sellToBestAs(taker, 0.01 ether);
      assertTrue(takerGot > 0, "take to create dual failed");
      assertStatus(dynamic([uint(1), 1, 1, 1, 2, 2, 2, 2, 2, 2]));
    } else {
      assertStatus(dynamic([uint(1), 1, 1, 1, 0, 2, 2, 2, 2, 2]));
    }

    // Act
    (takerGot,,,) = ba == Ask ? buyFromBestAs(taker, 1 wei) : sellToBestAs(taker, 1 wei);

    // Assert
    if (ba == Ask) {
      // taker gets nothing for Bid due to sending so little and rounding
      assertTrue(takerGot > 0, "Taker did not get expected");
    }
    if (existingDual) {
      // a tiny bit ends up as pending - but all offers still live
      assertStatus(dynamic([uint(1), 1, 1, 1, 2, 2, 2, 2, 2, 2]));
    } else {
      // the dual offer could not be made live due to too little transported - but residual still reposted
      if (ba == Ask) {
        assertStatus(dynamic([uint(1), 1, 1, 1, 0, 2, 2, 2, 2, 2]));
      } else {
        assertStatus(dynamic([uint(1), 1, 1, 1, 0, 2, 2, 2, 2, 2]));
      }
    }
  }

  function test_all_bids_all_asks_and_back() public {
    assertStatus(dynamic([uint(1), 1, 1, 1, 0, 2, 2, 2, 2, 2]));
    vm.prank(taker);
    mgv.marketOrderByVolume(olKey, type(uint96).max, type(uint96).max, true);
    assertStatus(dynamic([uint(1), 1, 1, 1, 1, 1, 1, 1, 1, 0]));
    vm.prank(taker);
    mgv.marketOrderByVolume(lo, 1 ether, type(uint96).max, false);
    assertStatus(dynamic([uint(0), 2, 2, 2, 2, 2, 2, 2, 2, 2]));
    uint askVol = kdl.offeredVolume(Ask);
    vm.prank(taker);
    mgv.marketOrderByVolume(olKey, askVol / 2, type(uint96).max, true);
    assertStatus(dynamic([uint(1), 1, 1, 1, 1, 2, 2, 2, 2, 2]));
  }

  function test_take_new_offer() public {
    assertStatus(dynamic([uint(1), 1, 1, 1, 0, 2, 2, 2, 2, 2]));
    sellToBestAs(taker, 1 ether);
    sellToBestAs(taker, 1 ether);
    // MM state:
    assertStatus(dynamic([uint(1), 1, 0, 2, 2, 2, 2, 2, 2, 2]));
    buyFromBestAs(taker, 1 ether);
    assertStatus(dynamic([uint(1), 1, 1, 0, 2, 2, 2, 2, 2, 2]));
  }

  function test_retractOffers() public {
    uint preBalance = maker.balance;
    uint preMgvBalance = mgv.balanceOf(address(kdl));

    expectFrom($(kdl));
    emit RetractStart();
    expectFrom($(mgv));
    emit OfferRetract(lo.hash(), $(kdl), kdl.offerIdOfIndex(Bid, 0), true);
    expectFrom($(kdl));
    emit RetractEnd();

    vm.prank(maker);
    kdl.retractOffers(0, 5);
    vm.prank(maker);
    kdl.retractOffers(0, 10);

    assertEq(0, kdl.offeredVolume(Ask), "All ask volume should be retracted");
    assertEq(0, kdl.offeredVolume(Bid), "All bid volume should be retracted");
    assertGt(mgv.balanceOf(address(kdl)), preMgvBalance, "Kandel should have balance on mgv after retract");
    assertEq(maker.balance, preBalance, "maker should not be credited yet");

    vm.prank(maker);
    kdl.withdrawFromMangrove(type(uint).max, maker);
    assertGt(maker.balance, preBalance, "maker should be credited");
  }

  function test_take_full_bid_and_ask_repeatedly(
    uint loops,
    ExpectedChange baseVolumeChange,
    ExpectedChange quoteVolumeChange
  ) internal {
    deal($(base), taker, cash(base, 5000));
    deal($(quote), taker, cash(quote, 7000000));
    uint initialTotalVolumeBase;
    uint initialTotalVolumeQuote;
    assertStatus(dynamic([uint(1), 1, 1, 1, 0, 2, 2, 2, 2, 2]));
    for (uint i = 0; i < loops; i++) {
      test_ask_complete_fill(5);
      assertStatus(dynamic([uint(1), 1, 1, 1, 1, 0, 2, 2, 2, 2]));
      if (i == 0) {
        // With the ask filled, what is the current volume for bids?
        initialTotalVolumeQuote = kdl.offeredVolume(Bid);
        console.log("Initial bids");
        printOB();
      } else if (i == loops - 1) {
        // final loop - assert volume delta
        assertChange(quoteVolumeChange, initialTotalVolumeQuote, kdl.offeredVolume(Bid), "quote volume");
        console.log("Final bids");
        printOB();
      }
      console.log("loop %s", i);
      test_bid_complete_fill(4);

      assertStatus(dynamic([uint(1), 1, 1, 1, 0, 2, 2, 2, 2, 2]));
      if (i == 0) {
        // With the bid filled, what is the current volume for asks?
        initialTotalVolumeBase = kdl.offeredVolume(Ask);
        console.log("Initial asks");
        printOB();
      } else if (i == loops - 1) {
        // final loop - assert volume delta
        assertChange(baseVolumeChange, initialTotalVolumeBase, kdl.offeredVolume(Ask), "base volume");
        console.log("Final asks");
        printOB();
      }
    }
  }

  function test_take_full_bid_and_ask_10_times() public {
    test_take_full_bid_and_ask_repeatedly(10, ExpectedChange.Increase, ExpectedChange.Increase);
  }

  function retractDefaultSetup() internal {
    uint baseFunds = kdl.offeredVolume(Ask) + uint(kdl.pending(Ask));
    uint quoteFunds = kdl.offeredVolume(Bid) + uint(kdl.pending(Bid));
    vm.prank(maker);
    kdl.retractAndWithdraw(0, 10, baseFunds, quoteFunds, type(uint).max, maker);
  }

  function test_reserveBalance_withoutOffers_returnsFundAmount() public {
    // Arrange
    retractDefaultSetup();
    assertEq(kdl.reserveBalance(Ask), 0, "Base balance should be empty");
    assertEq(kdl.reserveBalance(Bid), 0, "Quote balance should be empty");

    vm.prank(maker);
    kdl.depositFunds(42, 43);

    // Act/assert
    assertEq(kdl.reserveBalance(Ask), 42, "Base balance should be correct");
    assertEq(kdl.reserveBalance(Bid), 43, "Quote balance should be correct");
  }

  function test_reserveBalance_withOffers_returnsFundAmount() public {
    // Arrange
    retractDefaultSetup();
    populateConstantDistribution(4);

    assertEq(kdl.reserveBalance(Ask), 0, "Base balance should be empty");
    assertEq(kdl.reserveBalance(Bid), 0, "Quote balance should be empty");

    vm.prank(maker);
    kdl.depositFunds(42, 43);

    // Act/assert
    assertEq(kdl.reserveBalance(Ask), 42, "Base balance should be correct");
    assertEq(kdl.reserveBalance(Bid), 43, "Quote balance should be correct");
  }

  function test_offeredVolume_withOffers_returnsSumOfGives() public {
    // Arrange
    retractDefaultSetup();

    (uint baseAmount, uint quoteAmount) = populateConstantDistribution(4);

    // Act/assert
    assertEq(kdl.offeredVolume(Bid), quoteAmount, "Bid volume should be sum of quote dist");
    assertEq(kdl.offeredVolume(Ask), baseAmount, "Ask volume should be sum of base dist");
  }

  function test_pending_withoutOffers_returnsReserveBalance() public {
    // Arrange
    retractDefaultSetup();
    assertEq(kdl.pending(Ask), 0, "Base pending should be empty");
    assertEq(kdl.pending(Bid), 0, "Quote pending should be empty");

    vm.prank(maker);
    kdl.depositFunds(42, 43);

    // Act/assert
    assertEq(kdl.pending(Ask), 42, "Base pending should be correct");
    assertEq(kdl.pending(Bid), 43, "Quote pending should be correct");
  }

  function test_pending_withOffers_disregardsOfferedVolume() public {
    // Arrange
    retractDefaultSetup();
    (uint baseAmount, uint quoteAmount) = populateConstantDistribution(4);

    assertEq(-kdl.pending(Ask), int(baseAmount), "Base pending should be correct");
    assertEq(-kdl.pending(Bid), int(quoteAmount), "Quote pending should be correct");

    vm.prank(maker);
    kdl.depositFunds(42, 43);

    assertEq(-kdl.pending(Ask), int(baseAmount - 42), "Base pending should be correct");
    assertEq(-kdl.pending(Bid), int(quoteAmount - 43), "Quote pending should be correct");
  }

  function test_populate_allBids_successful() public {
    test_populate_allBidsAsks_successful(true);
  }

  function test_populate_allAsks_successful() public {
    test_populate_allBidsAsks_successful(false);
  }

  function test_populate_allBidsAsks_successful(bool bids) internal {
    retractDefaultSetup();

    CoreKandel.Distribution memory distribution;
    CoreKandel.DistributionOffer[] memory offers = new CoreKandel.DistributionOffer[](4);
    for (uint i; i < 4; i++) {
      offers[i] = DirectWithBidsAndAsksDistribution.DistributionOffer({index: i, gives: 1 ether, tick: 0});
    }
    if (bids) {
      distribution.bids = offers;
    } else {
      distribution.asks = offers;
    }
    vm.prank(maker);
    mgv.fund{value: maker.balance}($(kdl));
    vm.prank(maker);
    kdl.populateChunk(distribution);

    uint status = bids ? uint(OfferStatus.Bid) : uint(OfferStatus.Ask);
    assertStatus(dynamic([status, status, status, status]), type(uint).max, type(uint).max);
  }

  function heal(uint midWants, uint midGives, uint densityBid, uint densityAsk) internal {
    // user can adjust pending by withdrawFunds or transferring to Kandel, then invoke heal.
    // heal fills up offers to some designated volume starting from mid-price.
    // Designated volume should either be equally divided between holes, or be based on Kandel Density
    // Here we assume its some constant.
    // Note this example implementation! It does not cover all corner cases.
    // * does not support no bids
    // * uses initQuote/initBase as starting point - not available on-chain
    // * assumes mid-price and bid/asks on the book are not crossed.

    uint baseDensity = densityBid;
    uint quoteDensity = densityAsk;

    CoreKandel.Distribution memory distribution;

    (uint[] memory indices, uint[] memory quoteAtIndex, uint numBids) = getDeadOffers(midGives, midWants);
    uint numAsks = indices.length - numBids;

    // build arrays for populate
    distribution.bids = new CoreKandel.DistributionOffer[](numBids);
    distribution.asks = new CoreKandel.DistributionOffer[](numAsks);

    uint pendingQuote = uint(kdl.pending(Bid));
    uint pendingBase = uint(kdl.pending(Ask));

    if (numBids > 0 && baseDensity * numBids < pendingQuote) {
      baseDensity = pendingQuote / numBids; // fill up (a tiny bit lost to rounding)
    }
    // fill up close to mid price first
    for (int i = int(numBids) - 1; i >= 0; i--) {
      uint d = pendingQuote < baseDensity ? pendingQuote : baseDensity;
      pendingQuote -= d;
      distribution.bids[uint(i)] = DirectWithBidsAndAsksDistribution.DistributionOffer({
        index: indices[uint(i)],
        gives: d,
        tick: TickConversionLib.tickFromVolumes(initBase, quoteAtIndex[indices[uint(i)]])
      });
    }

    if (numAsks > 0 && quoteDensity * numAsks < pendingBase) {
      quoteDensity = pendingBase / numAsks; // fill up (a tiny bit lost to rounding)
    }
    // fill up close to mid price first
    for (uint i = 0; i < numAsks; i++) {
      uint d = pendingBase < quoteDensity ? pendingBase : quoteDensity;
      pendingBase -= d;
      distribution.asks[i] = DirectWithBidsAndAsksDistribution.DistributionOffer({
        index: indices[i + numBids],
        gives: d,
        tick: TickConversionLib.tickFromVolumes(quoteAtIndex[indices[i + numBids]], initBase)
      });
    }

    GeometricKandel.Params memory params = getParams(kdl);
    vm.prank(maker);
    // Fund mangrove
    kdl.populate{value: 1 ether}(emptyDist(), params, 0, 0);
    vm.prank(maker);
    kdl.populateChunk(distribution);
  }

  function test_heal_someFailedOffers_reposts(OfferType ba, uint failures, uint[] memory expectedMidStatus) internal {
    // Arrange
    (uint midWants, uint midGives) = getMidPrice();
    (MgvStructs.OfferPacked bestBid, MgvStructs.OfferPacked bestAsk) = getBestOffers();
    uint densityMidBid = bestBid.gives();
    uint densityMidAsk = bestAsk.gives();
    IERC20 outbound = ba == OfferType.Ask ? base : quote;

    // Fail some offers - make offers fail by removing approval
    vm.prank(maker);
    kdl.approve(outbound, $(mgv), 0);
    for (uint i = 0; i < failures; i++) {
      // This will emit LogIncident and OfferFail
      (uint successes,) = ba == Ask ? cleanBuyBestAs(taker, 1 ether) : cleanSellBestAs(taker, 1 ether);
      assertTrue(successes == 1, "Clean should clean");
    }

    // verify offers have gone
    assertStatus(expectedMidStatus);

    // reduce pending volume to let heal only use some of the original volume when healing
    uint halfPending = uint(kdl.pending(ba)) / 2;
    vm.prank(maker);
    uint baseAmount = ba == Ask ? halfPending : 0;
    uint quoteAmount = ba == Ask ? 0 : halfPending;
    kdl.withdrawFunds(baseAmount, quoteAmount, maker);

    // Act
    heal(midWants, midGives, densityMidBid / 2, densityMidAsk / 2);

    // Assert - verify status and prices
    assertStatus(dynamic([uint(1), 1, 1, 1, 0, 2, 2, 2, 2, 2]));
  }

  function test_heal_1FailedAsk_reposts() public {
    assertStatus(dynamic([uint(1), 1, 1, 1, 0, 2, 2, 2, 2, 2]));
    test_heal_someFailedOffers_reposts(Ask, 1, dynamic([uint(1), 1, 1, 1, 0, 0, 2, 2, 2, 2]));
  }

  function test_heal_1FailedBid_reposts() public {
    test_heal_someFailedOffers_reposts(Bid, 1, dynamic([uint(1), 1, 1, 0, 0, 2, 2, 2, 2, 2]));
  }

  function test_heal_3FailedAsk_reposts() public {
    test_heal_someFailedOffers_reposts(Ask, 3, dynamic([uint(1), 1, 1, 1, 0, 0, 0, 0, 2, 2]));
  }

  function test_heal_3FailedBid_reposts() public {
    test_heal_someFailedOffers_reposts(Bid, 3, dynamic([uint(1), 0, 0, 0, 0, 2, 2, 2, 2, 2]));
  }

  function test_populate_retracts_at_zero() public {
    uint index = 3;
    assertStatus(index, OfferStatus.Bid);

    populateSingle(kdl, index, 0, 0, 5, bytes(""));
    // Bid should be retracted
    assertStatus(index, OfferStatus.Dead);
  }

  function test_populate_density_too_low_reverted() public {
    uint index = 3;
    assertStatus(index, OfferStatus.Bid);
    populateSingle(kdl, index, 1, 123, 5, "mgv/writeOffer/density/tooLow");
  }

  function test_populate_existing_offer_is_updated() public {
    uint index = 3;
    assertStatus(index, OfferStatus.Bid);
    uint offerId = kdl.offerIdOfIndex(Bid, index);
    MgvStructs.OfferPacked bid = kdl.getOffer(Bid, index);

    populateSingle(kdl, index, bid.wants() * 2, bid.gives() * 2, 5, "");

    uint offerIdPost = kdl.offerIdOfIndex(Bid, index);
    assertEq(offerIdPost, offerId, "offerId should be unchanged (offer updated)");
    MgvStructs.OfferPacked bidPost = kdl.getOffer(Bid, index);
    assertEq(bidPost.gives(), bid.gives() * 2, "gives should be changed");
  }

  function test_step_higher_than_kandel_size_jumps_to_last() public {
    uint n = getParams(kdl).pricePoints;
    MgvStructs.OfferPacked ask = kdl.getOffer(Ask, n - 1);
    // placing a bid on the last position
    // dual of this bid will try to place an ask at n+1 and should place it at n-1 instead of n
    populateSingle(kdl, n - 1, ask.gives(), ask.wants(), n, "");
    MgvStructs.OfferPacked bid = kdl.getOffer(Bid, n - 1);

    (MgvLib.SingleOrder memory order, MgvLib.OrderResult memory result) = mockPartialFillSellOrder({
      takerWants: bid.gives(),
      tick: bid.tick(),
      partialFill: 1,
      _olBaseQuote: olKey,
      makerData: ""
    });
    order.offerId = kdl.offerIdOfIndex(Bid, n - 1);
    order.offer = bid;
    vm.prank($(mgv));
    kdl.makerPosthook(order, result);
    MgvStructs.OfferPacked ask_ = kdl.getOffer(Ask, n - 1);

    assertTrue(ask.gives() < ask_.gives(), "Ask was not updated");
    assertApproxEqRel(ask.gives() * ask_.wants(), ask.wants() * ask_.gives(), 1e14, "Incorrect price");
  }

  function test_transport_below_min_price_accumulates_at_index_0() public {
    uint24 tickOffset = 769; // corresponding to roughly to 107.992%
    uint firstAskIndex = 5;

    // setting params.stepSize to 4
    GeometricKandel.Params memory params = getParams(kdl);
    params.stepSize = 4;

    int baseQuoteTickIndex0 = TickConversionLib.tickFromVolumes(initQuote, initBase);
    CoreKandel.Distribution memory distribution1 = kdl.createDistribution(
      0,
      5,
      baseQuoteTickIndex0,
      tickOffset,
      firstAskIndex,
      type(uint).max,
      initBase,
      params.pricePoints,
      params.stepSize
    );
    CoreKandel.Distribution memory distribution2 = kdl.createDistribution(
      5,
      10,
      baseQuoteTickIndex0,
      tickOffset,
      firstAskIndex,
      type(uint).max,
      initBase,
      params.pricePoints,
      params.stepSize
    );

    // repopulating to update the stepSize (but with the same distribution)
    vm.prank(maker);
    kdl.populate{value: 1 ether}(distribution1, params, 0, 0);
    vm.prank(maker);
    kdl.populateChunk(distribution2);
    // placing an ask at index 1
    // dual of this ask will try to place a bid at -1 and should place it at 0
    populateSingle(kdl, 1, 0.1 ether, 100 * 10 ** 6, 0, "");

    MgvStructs.OfferPacked bid = kdl.getOffer(Bid, 0);
    MgvStructs.OfferPacked ask = kdl.getOffer(Ask, 1);

    (MgvLib.SingleOrder memory order, MgvLib.OrderResult memory result) = mockPartialFillBuyOrder({
      takerWants: ask.gives(),
      tick: ask.tick(),
      partialFill: 1,
      _olBaseQuote: olKey,
      makerData: ""
    });
    order.offerId = kdl.offerIdOfIndex(Ask, 1);
    order.offer = ask;
    vm.prank($(mgv));
    kdl.makerPosthook(order, result);
    MgvStructs.OfferPacked bid_ = kdl.getOffer(Bid, 0);
    assertTrue(bid.gives() < bid_.gives(), "Bid was not updated");
  }

  function test_fail_to_update_dual_offer_logs_incident() public {
    // closing bid market
    vm.prank(mgv.governance());
    mgv.deactivate(olKey);
    // taking a bid that already has a dual ask
    uint offerId = kdl.offerIdOfIndex(Bid, 4);
    uint offerId_ = kdl.offerIdOfIndex(Ask, 5);

    MgvStructs.OfferPacked bid = kdl.getOffer(Bid, 4);

    (MgvLib.SingleOrder memory order, MgvLib.OrderResult memory result) = mockPartialFillSellOrder({
      takerWants: bid.gives(),
      tick: bid.tick(),
      partialFill: 1,
      _olBaseQuote: olKey,
      makerData: ""
    });

    order.offerId = offerId;
    order.offer = bid;

    expectFrom($(kdl));
    emit LogIncident(olKey.hash(), offerId_, "Kandel/updateOfferFailed", "mgv/inactive");
    vm.prank($(mgv));
    kdl.makerPosthook(order, result);
  }

  function test_posthook_density_too_low_still_posts_to_dual() public {
    uint index = 3;

    MgvStructs.OfferPacked bid = kdl.getOffer(Bid, index);
    MgvStructs.OfferPacked ask = kdl.getOffer(Ask, index + STEP_SIZE);

    // Take almost all - offer will not be reposted due to density too low
    uint amount = bid.wants() - 1;
    vm.prank(taker);
    mgv.marketOrderByVolume(lo, 0, amount, false);

    // verify dual is increased
    MgvStructs.OfferPacked askPost = kdl.getOffer(Ask, index + STEP_SIZE);
    assertGt(askPost.gives(), ask.gives(), "Dual should offer more even though bid failed to post");
  }

  function test_posthook_dual_density_too_low_not_posted_via_updateOffer() public {
    // make previous live ask dead
    buyFromBestAs(taker, 1000 ether);

    uint index = 4;

    MgvStructs.OfferPacked bid = kdl.getOffer(Bid, index);
    MgvStructs.OfferPacked ask = kdl.getOffer(Ask, index + STEP_SIZE);

    assertTrue(bid.isLive(), "bid should be live");
    assertTrue(!ask.isLive(), "ask should not be live");

    // Take very little and expect dual posting to fail.
    uint amount = 10000;
    vm.prank(taker);
    mgv.marketOrderByVolume(lo, 0, amount, false);

    ask = kdl.getOffer(Ask, index + STEP_SIZE);
    assertTrue(!ask.isLive(), "ask should still not be live");
  }

  uint[] empty = new uint[](0);

  function test_populate_can_get_set_params_keeps_offers() public {
    GeometricKandel.Params memory params = getParams(kdl);

    uint offeredVolumeBase = kdl.offeredVolume(Ask);
    uint offeredVolumeQuote = kdl.offeredVolume(Bid);

    GeometricKandel.Params memory paramsNew;
    paramsNew.pricePoints = params.pricePoints;
    paramsNew.stepSize = params.stepSize + 1;
    paramsNew.gasprice = params.gasprice + 1;
    paramsNew.gasreq = params.gasreq + 1;

    expectFrom(address(kdl));
    emit SetStepSize(paramsNew.stepSize);
    expectFrom(address(kdl));
    emit SetGasprice(paramsNew.gasprice);
    expectFrom(address(kdl));
    emit SetGasreq(paramsNew.gasreq);

    vm.prank(maker);
    kdl.populate(emptyDist(), paramsNew, 0, 0);

    GeometricKandel.Params memory params_ = getParams(kdl);

    assertEq(params_.gasprice, paramsNew.gasprice, "gasprice should be changed");
    assertEq(params_.gasreq, paramsNew.gasreq, "gasreq should be changed");
    assertEq(params_.pricePoints, params.pricePoints, "pricePoints should not be changed");
    assertEq(params_.stepSize, params.stepSize + 1, "stepSize should be changed");
    assertEq(offeredVolumeBase, kdl.offeredVolume(Ask), "ask volume should be unchanged");
    assertEq(offeredVolumeQuote, kdl.offeredVolume(Bid), "ask volume should be unchanged");
    assertStatus(dynamic([uint(1), 1, 1, 1, 0, 2, 2, 2, 2, 2]), type(uint).max, type(uint).max);
  }

  function test_populate_throws_on_invalid_stepSize_low() public {
    GeometricKandel.Params memory params;
    params.pricePoints = 10;
    params.stepSize = 0;
    vm.prank(maker);
    vm.expectRevert("Kandel/stepSizeTooLow");
    kdl.populate(emptyDist(), params, 0, 0);
  }

  function test_populate_throws_on_invalid_stepSize_high() public {
    vm.prank(maker);
    vm.expectRevert("Kandel/stepSizeTooHigh");
    kdl.setStepSize(2 ** 104);
  }

  function test_populate_throws_on_invalid_stepSize_wrt_pricePoints() public {
    GeometricKandel.Params memory params;
    params.pricePoints = 10;
    params.stepSize = 10;
    vm.prank(maker);
    vm.expectRevert("Kandel/stepSizeTooHigh");
    kdl.populate(emptyDist(), params, 0, 0);
  }

  function test_populate_throws_on_invalid_pricePoints_low() public {
    GeometricKandel.Params memory params;
    params.pricePoints = 1;
    params.stepSize = 1;
    vm.prank(maker);
    vm.expectRevert("Kandel/invalidPricePoints");
    kdl.populate(emptyDist(), params, 0, 0);
  }

  function test_populate_throws_on_invalid_pricePoints_high() public {
    GeometricKandel.Params memory params;
    params.pricePoints = uint112(uint(2 ** 112));
    params.stepSize = 1;
    vm.prank(maker);
    vm.expectRevert("Kandel/invalidPricePoints");
    kdl.populate(emptyDist(), params, 0, 0);
  }

  function test_populate_can_repopulate_decreased_size_and_other_params_via_createDistribution() public {
    test_populate_can_repopulate_other_size_and_other_params(false);
  }

  function test_populate_can_repopulate_decreased_size_and_other_params_via_populateFromOffset() public {
    test_populate_can_repopulate_other_size_and_other_params(true);
  }

  function test_populate_can_repopulate_other_size_and_other_params(bool viaPopulateFromOFfset) internal {
    vm.prank(maker);
    kdl.retractOffers(0, 10);

    tickOffset = 200;
    uint firstAskIndex = 3;

    GeometricKandel.Params memory params;
    params.pricePoints = 5;
    params.stepSize = 2;

    int baseQuoteTickIndex0 = TickConversionLib.tickFromVolumes(initQuote, initBase);

    if (viaPopulateFromOFfset) {
      expectFrom(address(kdl));
      emit SetLength(params.pricePoints);
      expectFrom(address(kdl));
      emit SetBaseQuoteTickOffset(tickOffset);
      vm.prank(maker);
      kdl.populateFromOffset(
        0, 5, baseQuoteTickIndex0, tickOffset, firstAskIndex, type(uint).max, initBase, params, 0, 0
      );
    } else {
      CoreKandel.Distribution memory distribution = kdl.createDistribution(
        0,
        5,
        baseQuoteTickIndex0,
        tickOffset,
        firstAskIndex,
        type(uint).max,
        initBase,
        params.pricePoints,
        params.stepSize
      );

      expectFrom(address(kdl));
      emit SetLength(params.pricePoints);
      vm.prank(maker);
      kdl.populate(distribution, params, 0, 0);
      expectFrom(address(kdl));
      emit SetBaseQuoteTickOffset(tickOffset);
      vm.prank(maker);
      kdl.setBaseQuoteTickOffset(tickOffset);
    }

    // This verifies stepSize during creation
    assertStatus(dynamic([uint(1), 1, 0, 0, 2]));

    sellToBestAs(taker, 1 ether);

    // This verifies transport uses stepSize
    assertStatus(dynamic([uint(1), 0, 0, 2, 2]));
    sellToBestAs(taker, 1 ether);
    assertStatus(dynamic([uint(0), 0, 2, 2, 2]));
    buyFromBestAs(taker, 1 ether);
    assertStatus(dynamic([uint(1), 0, 0, 2, 2]));
    buyFromBestAs(taker, 1 ether);
    assertStatus(dynamic([uint(1), 1, 0, 0, 2]));
    buyFromBestAs(taker, 1 ether);
    assertStatus(dynamic([uint(1), 1, 1, 0, 0]));
  }

  function test_populates_emits() public {
    expectFrom($(kdl));
    emit PopulateStart();
    vm.expectEmit(false, false, false, false, $(mgv));
    emit OfferWrite(bytes32(0), address(0), 0, 0, 0, 0, 0);
    expectFrom($(kdl));
    emit PopulateEnd();
    populateSingle(kdl, 1, 1 ether, 1 ether, 2, bytes(""));
  }

  function test_setGasprice_valid_setsAndEmits() public {
    expectFrom($(kdl));
    emit SetGasprice(42);
    vm.prank(maker);
    kdl.setGasprice(42);
    (uint16 gasprice,,,) = kdl.params();
    assertEq(gasprice, uint16(42), "Incorrect gasprice in params");
  }

  function test_setGasprice_invalid_reverts() public {
    vm.prank(maker);
    vm.expectRevert("Kandel/gaspriceTooHigh");
    kdl.setGasprice(2 ** 16);
  }

  function test_setGasreq_valid_setsAndEmits() public {
    expectFrom($(kdl));
    emit SetGasreq(42);
    vm.prank(maker);
    kdl.setGasreq(42);
    (, uint24 gasreq,,) = kdl.params();
    assertEq(gasreq, uint24(42), "Incorrect gasprice in params");
  }

  function test_setGasreq_invalid_reverts() public {
    vm.prank(maker);
    vm.expectRevert("Kandel/gasreqTooHigh");
    kdl.setGasreq(2 ** 24);
  }

  function test_retractAndWithdraw() public {
    address payable recipient = freshAddress();
    uint baseBalance = kdl.reserveBalance(Ask);
    uint quoteBalance = kdl.reserveBalance(Bid);
    expectFrom($(kdl));
    emit Debit(base, baseBalance);
    expectFrom($(kdl));
    emit Debit(quote, quoteBalance);
    vm.prank(maker);
    kdl.retractAndWithdraw(0, 10, baseBalance, quoteBalance, type(uint).max, recipient);

    assertEq(quoteBalance, quote.balanceOf(recipient), "quote balance should be sent to recipient");
    assertEq(baseBalance, base.balanceOf(recipient), "quote balance should be sent to recipient");
    assertGt(recipient.balance, 0, "wei should be at recipient");
    assertEq(0, kdl.offeredVolume(Bid), "no bids should be live");
    assertEq(0, kdl.offeredVolume(Ask), "no bids should be live");
  }

  function test_depositFunds(uint96 baseAmount, uint96 quoteAmount) public {
    deal($(base), address(this), baseAmount);
    deal($(quote), address(this), quoteAmount);
    TransferLib.approveToken(base, $(kdl), baseAmount);
    TransferLib.approveToken(quote, $(kdl), quoteAmount);

    uint quoteBalance = kdl.reserveBalance(Bid);
    uint baseBalance = kdl.reserveBalance(Ask);

    kdl.depositFunds(baseAmount, quoteAmount);

    assertApproxEqRel(baseBalance + baseAmount, kdl.reserveBalance(Ask), 10 ** 10, "Incorrect base deposit");
    assertApproxEqRel(quoteBalance + quoteAmount, kdl.reserveBalance(Bid), 10 ** 10, "Incorrect base deposit");
  }

  function test_deposit0Funds() public {
    uint quoteBalance = kdl.reserveBalance(Bid);
    uint baseBalance = kdl.reserveBalance(Ask);
    kdl.depositFunds(0, 0);
    assertEq(kdl.reserveBalance(Ask), baseBalance, "Incorrect base deposit");
    assertEq(kdl.reserveBalance(Bid), quoteBalance, "Incorrect quote deposit");
  }

  function test_withdrawFunds(uint96 baseAmount, uint96 quoteAmount) public {
    deal($(base), address(this), baseAmount);
    deal($(quote), address(this), quoteAmount);
    TransferLib.approveToken(base, $(kdl), baseAmount);
    TransferLib.approveToken(quote, $(kdl), quoteAmount);

    kdl.depositFunds(baseAmount, quoteAmount);

    vm.prank(maker);
    kdl.withdrawFunds(baseAmount, quoteAmount, address(this));
    assertEq(base.balanceOf(address(this)), baseAmount, "Incorrect base withdrawal");
    assertEq(quote.balanceOf(address(this)), quoteAmount, "Incorrect quote withdrawal");
  }

  function test_withdrawAll() public {
    deal($(base), address(this), 1 ether);
    deal($(quote), address(this), 100 * 10 ** 6);
    TransferLib.approveToken(base, $(kdl), 1 ether);
    TransferLib.approveToken(quote, $(kdl), 100 * 10 ** 6);

    kdl.depositFunds(1 ether, 100 * 10 ** 6);
    uint quoteBalance = kdl.reserveBalance(Bid);
    uint baseBalance = kdl.reserveBalance(Ask);

    vm.prank(maker);
    kdl.withdrawFunds(type(uint).max, type(uint).max, address(this));
    assertEq(base.balanceOf(address(this)), baseBalance, "Incorrect base withdrawal");
    assertEq(quote.balanceOf(address(this)), quoteBalance, "Incorrect quote withdrawal");
  }

  function test_marketOrder_dualOfferUpdate_expectedGasreq() public {
    marketOrder_dualOffer_expectedGasreq(false, 87985);
  }

  function test_marketOrder_dualOfferNew_expectedGasreq() public {
    marketOrder_dualOffer_expectedGasreq(true, 0);
  }

  function marketOrder_dualOffer_expectedGasreq(bool dualNew, uint deltaGasForNew) internal {
    // Arrange
    MgvLib.SingleOrder memory order = mockCompleteFillBuyOrder({
      takerWants: 0.1 ether,
      tick: TickConversionLib.tickFromVolumes(0.1 ether, cash(quote, 100))
    });
    order.offerId = kdl.offerIdOfIndex(Ask, dualNew ? 6 : 5);

    // Act
    vm.prank($(mgv));
    uint gasTemp = gasleft();
    bytes32 makerData = kdl.makerExecute(order);
    uint makerExecuteCost = gasTemp - gasleft();

    assertTrue(makerData == bytes32(0) || makerData == "IS_FIRST_PULLER", "Unexpected returned data");

    MgvLib.OrderResult memory result = MgvLib.OrderResult({makerData: makerData, mgvData: "mgv/tradeSuccess"});

    vm.prank($(mgv));
    gasTemp = gasleft();
    kdl.makerPosthook(order, result);
    uint posthookCost = gasTemp - gasleft();
    // Assert
    (, MgvStructs.LocalPacked local) = mgv.config(olKey);
    console.log("makerExecute: %d, posthook: %d, deltaGasForNew", makerExecuteCost, posthookCost, deltaGasForNew);
    console.log(
      "Strat gasreq (%d), mockup (%d)",
      kdl.offerGasreq() + local.offer_gasbase(),
      makerExecuteCost + posthookCost + deltaGasForNew
    );
    //assertTrue(makerExecuteCost + posthookCost <= kdl.offerGasreq() + local.offer_gasbase(), "Strat is spending more gas");
  }

  function deployOtherKandel(uint base0, uint quote0, uint24 tickOffset, GeometricKandel.Params memory otherParams)
    internal
  {
    address otherMaker = freshAddress();

    GeometricKandel otherKandel = __deployKandel__(otherMaker, otherMaker);

    vm.prank(otherMaker);
    TransferLib.approveToken(base, address(otherKandel), type(uint).max);
    vm.prank(otherMaker);
    TransferLib.approveToken(quote, address(otherKandel), type(uint).max);

    uint totalProvision = (
      reader.getProvision(olKey, otherKandel.offerGasreq(), bufferedGasprice)
        + reader.getProvision(lo, otherKandel.offerGasreq(), bufferedGasprice)
    ) * 10 ether;

    deal(otherMaker, totalProvision);

    CoreKandel.Distribution memory distribution;
    {
      distribution = kdl.createDistribution(
        0,
        otherParams.pricePoints,
        TickConversionLib.tickFromVolumes(quote0, base0),
        tickOffset,
        otherParams.pricePoints / 2,
        type(uint).max,
        base0,
        otherParams.pricePoints,
        otherParams.stepSize
      );
    }

    vm.prank(otherMaker);
    otherKandel.populate{value: totalProvision}(distribution, otherParams, 0, 0);

    uint pendingBase = uint(-otherKandel.pending(Ask));
    uint pendingQuote = uint(-otherKandel.pending(Bid));
    deal($(base), otherMaker, pendingBase);
    deal($(quote), otherMaker, pendingQuote);

    vm.prank(otherMaker);
    otherKandel.depositFunds(pendingBase, pendingQuote);
  }

  function test_reverseTick() public {
    vm.prank(maker);
    kdl.retractOffers(0, 10);

    GeometricKandel.Params memory params = getParams(kdl);

    // reversed price
    int baseQuoteTickIndex0 = TickConversionLib.tickFromVolumes(initBase, initQuote);

    vm.prank(maker);
    kdl.populateFromOffset({
      from: 0,
      to: 10,
      baseQuoteTickIndex0: baseQuoteTickIndex0,
      _baseQuoteTickOffset: tickOffset,
      firstAskIndex: 5,
      bidGives: type(uint).max,
      askGives: initQuote,
      parameters: params,
      baseAmount: 0,
      quoteAmount: 0
    });

    // Assert inverse price
    assertStatus(dynamic([uint(1), 1, 1, 1, 0, 2, 2, 2, 2, 2]), initBase, initQuote);
  }

  function test_tickScale100_misaligned_offset_price0() public {
    // A low misalignment gets rounded away so test is simple, larger offsets from tick spacing would yield different results.
    test_tickScale100_aligned_offset_price0(1);
  }

  function test_tickScale100_aligned_offset_price0() public {
    test_tickScale100_aligned_offset_price0(0);
  }

  function test_tickScale100_aligned_offset_price0(uint offset) internal {
    options.defaultTickSpacing = 100;
    tickOffset = 700 + offset;
    initBase = TickLib.outboundFromInbound(1000 + int(offset), initQuote);
    setUp();

    assertEq(kdl.TICK_SPACING(), 100);
    uint pricePoints = getParams(kdl).pricePoints;
    for (uint i; i < getParams(kdl).pricePoints; i++) {
      assertEq(
        kdl.getOffer(Ask, i).tick(),
        i < STEP_SIZE ? int(0) : (offset == 0 ? int(1000 + i * 700) : int(1000 + i * 700 + options.defaultTickSpacing)),
        "wrong ask price"
      );
      // bids are rounded up when misaligned
      assertEq(
        kdl.getOffer(Bid, i).tick(), i >= pricePoints - STEP_SIZE ? int(0) : -int(1000 + i * 700), "wrong bid price"
      );
    }
  }

  function test_extremes_max_log_price_bid() public {
    test_extremes_min_max_log_price(Bid, false);
  }

  function test_extremes_max_log_price_ask() public {
    test_extremes_min_max_log_price(Ask, false);
  }

  function test_extremes_MIN_TICK_bid() public {
    test_extremes_min_max_log_price(Bid, true);
  }

  function test_extremes_MIN_TICK_ask() public {
    test_extremes_min_max_log_price(Ask, true);
  }

  function test_extremes_min_max_log_price(OfferType ba, bool min) internal {
    vm.prank(maker);
    kdl.retractOffers(0, 10);

    GeometricKandel.Params memory params;

    // With price at MAX_TICK dual appears at MIN_TICK, so there can only be two offers, and no offset
    int baseQuoteTickIndex0 = min ? MIN_TICK : MAX_TICK;
    params.pricePoints = 2;
    params.stepSize = 1;
    tickOffset = 0;

    CoreKandel.Distribution memory distribution = kdl.createDistribution({
      from: 0,
      to: 2,
      baseQuoteTickIndex0: baseQuoteTickIndex0,
      _baseQuoteTickOffset: tickOffset,
      firstAskIndex: ba == Bid ? params.stepSize + 1 : 0,
      bidGives: 2 ** 96 - 1,
      askGives: 2 ** 96 - 1,
      pricePoints: params.pricePoints,
      stepSize: params.stepSize
    });
    vm.prank(maker);
    kdl.populate(distribution, params, 0, 0);

    (MgvStructs.OfferPacked bestBid, MgvStructs.OfferPacked bestAsk) = getBestOffers();

    if (ba == Bid) {
      assertEq(bestBid.tick(), min ? MAX_TICK : MIN_TICK, "wrong bid price");
      assertEq(bestBid.gives(), 2 ** 96 - 1, "wrong bid gives");
      assertEq(bestAsk.isLive(), false, "ask should not be live");
    } else {
      assertEq(bestAsk.tick(), min ? MIN_TICK : MAX_TICK, "wrong ask price");
      assertEq(bestAsk.gives(), 2 ** 96 - 1, "wrong ask gives");
      assertEq(bestBid.isLive(), false, "bid should not be live");
    }
  }

  function test_extremes_max_offset_bid() public {
    test_extremes_max_offset(Bid);
  }

  function test_extremes_max_offset_ask() public {
    test_extremes_max_offset(Ask);
  }

  function test_extremes_max_offset(OfferType ba) internal {
    vm.prank(maker);
    kdl.retractOffers(0, 10);

    GeometricKandel.Params memory params;

    int baseQuoteTickIndex0 = 0;
    params.pricePoints = 2;
    params.stepSize = 1;
    tickOffset = uint(MAX_TICK);

    CoreKandel.Distribution memory distribution = kdl.createDistribution({
      from: 0,
      to: 2,
      baseQuoteTickIndex0: baseQuoteTickIndex0,
      _baseQuoteTickOffset: tickOffset,
      firstAskIndex: ba == Bid ? params.stepSize + 1 : 0,
      bidGives: 2 ** 96 - 1,
      askGives: 2 ** 96 - 1,
      pricePoints: params.pricePoints,
      stepSize: params.stepSize
    });
    vm.prank(maker);
    kdl.populate(distribution, params, 0, 0);

    if (ba == Bid) {
      deal($(base), address(taker), type(uint).max);
      deal($(quote), address(kdl), 2 ** 96);
    } else {
      deal($(base), address(kdl), 2 ** 96);
      deal($(quote), address(taker), type(uint).max);
    }
    // Take order
    vm.prank(taker);
    (uint takerGot, uint takerGave,,) = mgv.marketOrderByTick(ba == Bid ? lo : olKey, MAX_TICK, MAX_SAFE_VOLUME, false);
    assertGt(takerGot + takerGave, 0, "offer should succeed");

    (MgvStructs.OfferPacked bestBid, MgvStructs.OfferPacked bestAsk) = getBestOffers();

    if (ba == Bid) {
      assertEq(bestBid.tick(), 0, "wrong bid price");
      assertEq(bestAsk.tick(), MAX_TICK, "wrong ask price");
    } else {
      assertEq(bestBid.tick(), 0, "wrong bid price");
      assertEq(bestAsk.tick(), MAX_TICK, "wrong ask price");
    }
  }

  function test_extremes_outside_range_bid() public {
    test_extremes_outside_range(Bid);
  }

  function test_extremes_outside_range_ask() public {
    test_extremes_outside_range(Ask);
  }

  function test_extremes_outside_range(OfferType ba) internal {
    vm.prank(maker);
    kdl.retractOffers(0, 10);

    GeometricKandel.Params memory params;

    int baseQuoteTickIndex0 = MAX_TICK;
    params.pricePoints = 2;
    params.stepSize = 1;
    tickOffset = 1;

    vm.expectRevert("mgv/writeOffer/tick/outOfRange");
    vm.prank(maker);
    kdl.populateFromOffset({
      from: 0,
      to: 2,
      baseQuoteTickIndex0: baseQuoteTickIndex0,
      _baseQuoteTickOffset: tickOffset,
      firstAskIndex: ba == Bid ? params.stepSize + 1 : 0,
      bidGives: 2 ** 96 - 1,
      askGives: 2 ** 96 - 1,
      parameters: params,
      baseAmount: 0,
      quoteAmount: 0
    });
  }

  function test_extremes_MIN_TICK_max_offset_bid() public {
    test_extremes_MIN_TICK_max_offset(Bid);
  }

  function test_extremes_MIN_TICK_max_offset_ask() public {
    test_extremes_MIN_TICK_max_offset(Ask);
  }

  function test_extremes_MIN_TICK_max_offset(OfferType ba) internal {
    vm.prank(maker);
    kdl.retractOffers(0, 10);

    GeometricKandel.Params memory params;

    // With price at MAX_TICK dual appears at MIN_TICK, so there can only be two offers, and no offset
    int baseQuoteTickIndex0 = MIN_TICK;
    params.pricePoints = 2;
    params.stepSize = 1;
    tickOffset = uint(MAX_TICK - MIN_TICK);

    CoreKandel.Distribution memory distribution = kdl.createDistribution({
      from: 0,
      to: 2,
      baseQuoteTickIndex0: baseQuoteTickIndex0,
      _baseQuoteTickOffset: tickOffset,
      firstAskIndex: ba == Bid ? params.stepSize + 1 : 0,
      bidGives: 2 ** 96 - 1,
      askGives: 2 ** 96 - 1,
      pricePoints: params.pricePoints,
      stepSize: params.stepSize
    });
    vm.prank(maker);
    kdl.populate(distribution, params, 0, 0);

    (MgvStructs.OfferPacked bestBid, MgvStructs.OfferPacked bestAsk) = getBestOffers();

    if (ba == Bid) {
      assertEq(bestBid.tick(), MAX_TICK, "wrong bid price");
      assertEq(bestBid.gives(), 2 ** 96 - 1, "wrong bid gives");
      assertEq(bestAsk.isLive(), false, "ask should not be live");
    } else {
      assertEq(bestAsk.tick(), MAX_TICK, "wrong ask price");
      assertEq(bestAsk.gives(), 2 ** 96 - 1, "wrong ask gives");
      assertEq(bestBid.isLive(), false, "bid should not be live");
    }
  }

  function test_extremes_many_price_points() public {
    vm.prank(maker);
    kdl.retractOffers(0, 10);

    uint provAsk = reader.getProvision(olKey, kdl.offerGasreq(), bufferedGasprice);
    uint provBid = reader.getProvision(lo, kdl.offerGasreq(), bufferedGasprice);

    GeometricKandel.Params memory params;

    int baseQuoteTickIndex0 = 2;
    params.pricePoints = 1000;
    params.stepSize = 11;
    tickOffset = 77;

    CoreKandel.Distribution memory distribution = kdl.createDistribution({
      from: 0,
      to: 1000,
      baseQuoteTickIndex0: baseQuoteTickIndex0,
      _baseQuoteTickOffset: tickOffset,
      firstAskIndex: params.pricePoints / 2,
      bidGives: 2 ** 96 - 1,
      askGives: 2 ** 96 - 1,
      pricePoints: params.pricePoints,
      stepSize: params.stepSize
    });
    vm.prank(maker);
    kdl.populate{value: (provAsk + provBid) * params.pricePoints}(distribution, params, 0, 0);
  }

  function test_allExternalFunctions_differentCallers_correctAuth() public virtual {
    // Arrange
    bytes[] memory selectors = AllMethodIdentifiersTest.getAllMethodIdentifiers(vm, getAbiPath());

    assertGt(selectors.length, 0, "Some functions should be loaded");

    for (uint i = 0; i < selectors.length; i++) {
      // Assert that all are called - to decode the selector search in the abi file
      vm.expectCall(address(kdl), selectors[i]);
    }

    // Act/assert - invoke all functions - if any are missing, add them.

    // No auth
    kdl.BASE();
    kdl.MGV();
    kdl.NO_ROUTER();
<<<<<<< HEAD
    kdl.OFFER_GASREQ();
=======
    kdl.PRECISION();
>>>>>>> 1db4bc64
    kdl.QUOTE();
    kdl.CONSTANT_GASREQ();
    kdl.RESERVE_ID();
    kdl.TICK_SPACING();
    kdl.admin();
    kdl.checkList(new IERC20[](0));
    kdl.depositFunds(0, 0);
    kdl.getOffer(Ask, 0);
    kdl.indexOfOfferId(Ask, 42);
    kdl.offerIdOfIndex(Ask, 0);
    kdl.offerGasreq();
    kdl.offerGasreq(IERC20(address(0)), address(0));
    kdl.offeredVolume(Ask);
    kdl.params();
    kdl.pending(Ask);
    kdl.reserveBalance(Ask);
    kdl.provisionOf(olKey, 0);
    kdl.router();
<<<<<<< HEAD
    kdl.baseQuoteTickOffset();
    kdl.createDistribution(0, 0, 0, 0, 0, 0, 0, 0, 0);
=======
    kdl.offerGasreq();
>>>>>>> 1db4bc64

    CoreKandel.Distribution memory dist;
    GeometricKandel.Params memory params = getParams(kdl);
    params.pricePoints = 2;
    CheckAuthArgs memory args;
    args.callee = $(kdl);
    args.callers = dynamic([address($(mgv)), maker, $(this), $(kdl)]);
    args.revertMessage = "AccessControlled/Invalid";

    // Only admin
    args.allowed = dynamic([address(maker)]);
    checkAuth(args, abi.encodeCall(kdl.activate, dynamic([IERC20(base)])));
    checkAuth(args, abi.encodeCall(kdl.approve, (base, taker, 42)));
    checkAuth(args, abi.encodeCall(kdl.setAdmin, (maker)));
    checkAuth(args, abi.encodeCall(kdl.retractAndWithdraw, (0, 0, 0, 0, 0, maker)));
    checkAuth(args, abi.encodeCall(kdl.setGasprice, (42)));
    checkAuth(args, abi.encodeCall(kdl.setStepSize, (2)));
    checkAuth(args, abi.encodeCall(kdl.setGasreq, (42)));
    checkAuth(args, abi.encodeCall(kdl.setRouter, (kdl.router())));
    checkAuth(args, abi.encodeCall(kdl.setBaseQuoteTickOffset, (1)));

    checkAuth(args, abi.encodeCall(kdl.populate, (dist, params, 0, 0)));
    checkAuth(args, abi.encodeCall(kdl.populateFromOffset, (0, 0, 0, 0, 0, 0, 0, params, 0, 0)));
    checkAuth(args, abi.encodeCall(kdl.populateChunkFromOffset, (0, 0, 0, 0, 0, 0)));

    checkAuth(args, abi.encodeCall(kdl.populateChunk, (dist)));
    checkAuth(args, abi.encodeCall(kdl.retractOffers, (0, 0)));
    checkAuth(args, abi.encodeCall(kdl.withdrawFromMangrove, (0, maker)));
    checkAuth(args, abi.encodeCall(kdl.withdrawFunds, (0, 0, maker)));

    // Only Mgv
    MgvLib.OrderResult memory oResult = MgvLib.OrderResult({makerData: bytes32(0), mgvData: ""});
    args.allowed = dynamic([address($(mgv))]);
    checkAuth(args, abi.encodeCall(kdl.makerExecute, mockCompleteFillBuyOrder(1, 1)));
    checkAuth(args, abi.encodeCall(kdl.makerPosthook, (mockCompleteFillBuyOrder(1, 1), oResult)));
  }
}<|MERGE_RESOLUTION|>--- conflicted
+++ resolved
@@ -1284,11 +1284,6 @@
     kdl.BASE();
     kdl.MGV();
     kdl.NO_ROUTER();
-<<<<<<< HEAD
-    kdl.OFFER_GASREQ();
-=======
-    kdl.PRECISION();
->>>>>>> 1db4bc64
     kdl.QUOTE();
     kdl.CONSTANT_GASREQ();
     kdl.RESERVE_ID();
@@ -1307,12 +1302,8 @@
     kdl.reserveBalance(Ask);
     kdl.provisionOf(olKey, 0);
     kdl.router();
-<<<<<<< HEAD
     kdl.baseQuoteTickOffset();
     kdl.createDistribution(0, 0, 0, 0, 0, 0, 0, 0, 0);
-=======
-    kdl.offerGasreq();
->>>>>>> 1db4bc64
 
     CoreKandel.Distribution memory dist;
     GeometricKandel.Params memory params = getParams(kdl);
