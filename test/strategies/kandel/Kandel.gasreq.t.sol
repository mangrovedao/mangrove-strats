--- conflicted
+++ resolved
@@ -232,11 +232,7 @@
     description = string.concat(description, " - AaveKandel");
     expectedFirOfferMakerData = "IS_FIRST_PULLER";
 
-<<<<<<< HEAD
-    address aave = fork.get("Aave");
-=======
     address aave = fork.get("AaveAddressProvider");
->>>>>>> 7fbf461c
     AavePooledRouter router = new AavePooledRouter(aave);
     AaveKandel aaveKandel = new AaveKandel({
       mgv: mgv,
