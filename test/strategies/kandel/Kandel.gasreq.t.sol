// SPDX-License-Identifier: MIT
pragma solidity ^0.8.10;

import {StratTest} from "@mgv-strats/test/lib/StratTest.sol";
import {IMangrove} from "@mgv/src/IMangrove.sol";
import {TransferLib} from "@mgv/lib/TransferLib.sol";
import {OLKey, Offer} from "@mgv/src/core/MgvLib.sol";
import {TickLib} from "@mgv/lib/core/TickLib.sol";
import {MAX_TICK} from "@mgv/lib/core/Constants.sol";
import {Tick} from "@mgv/lib/core/TickLib.sol";
import {OfferGasReqBaseTest} from "@mgv/test/lib/gas/OfferGasReqBase.t.sol";
import {Kandel} from "@mgv-strats/src/strategies/offer_maker/market_making/kandel/Kandel.sol";
import {GeometricKandel} from "@mgv-strats/src/strategies/offer_maker/market_making/kandel/abstract/GeometricKandel.sol";
import {
  AavePooledRouter,
  IPoolAddressesProvider
} from "@mgv-strats/src/strategies/routers/integrations/AavePooledRouter.sol";
import {AaveKandel} from "@mgv-strats/src/strategies/offer_maker/market_making/kandel/AaveKandel.sol";
import {PoolAddressProviderMock} from "@mgv-strats/script/toy/AaveMock.sol";
import {Direct} from "@mgv-strats/src/strategies/offer_maker/abstract/Direct.sol";

///@notice Can be used to test gasreq for Kandel. Use `yarn gas-measurement` for better output.
///@dev Remember to use same optimization options for core and strats when comparing.
///@dev For instance, as of writing, if `yarn gas-measurement` is executed, then for the generic case on A/B tokens with default foundry.toml (no optimization):
///@dev Kandel's most expensive case is 121413 (c.f. test/strategies/kandel/Kandel.gasreq.t.sol:NoRouterKandelGasreqBaseTest_Generic_A_B:test_gasreq_repost_and_post_dual_first_offer_now_empty_offer_list_base_quote_repost_both())
///@dev This is assuming, that the code in this test hits the worst case. However, looking at core runs that is not entirely the case. For the dual:
///@dev  - 44339 is the comparable case for core for updating the dual (c.f. test/core/gas/UpdateOfferOtherOfferList.t.sol:ExternalUpdateOfferOtherOfferList_WithNoOtherOffersGasTest:test_single_gas())
///@dev  - 45090 would be if another offer existed on the dual offer's bin (c.f. test/core/gas/UpdateOfferOtherOfferList.t.sol:ExternalUpdateOfferOtherOfferList_WithOtherOfferGasTest:test_ExistingBin())
///@dev The difference is below 1000.
///@dev Similarly for the primary offer:
///@dev  - 19675 is the comparable case for core (c.f. test/core/gas/UpdateOfferSameOfferList.t.sol:PosthookSuccessUpdateOfferSameList_WithNoOtherOffersGasTest:test_ExistingBin() (Updating an offer in posthook for now empty offer list but where new offer has varying closeness to taken offer - Case: Existing bin))
///@dev  - 22841 would be if an offer existed in the same bin as the reposted offer (c.f. test/core/gas/UpdateOfferSameOfferList.t.sol:PosthookSuccessUpdateOfferSameList_WithOtherOfferGasTest:test_ExistingBin() (Updating an offer in posthook for offer list with other offer at same bin as taken but where new offer has varying closeness to taken offer - Case: Existing bin))
///@dev The difference is just above 3000, so we add both (4000) and round up to get 126000.
///@dev This is then used in MangroveJs.s.sol and tests. For deployments we need to inspect token measurements and optimization options, or let this un-optimized, expensive token measurement be an upper bound.
///@dev In addition, wrt density then gasbase is 271276 (c.f. test/strategies/CoreOfferGasbase.gasreq.t.sol:OfferGasBaseTest_Generic_A_B:test_gasbase_to_empty_book_base_quote_success())

///@dev Similarly, for AaveKandel, the most expensive case is 553326 (c.f. test/strategies/kandel/Kandel.gasreq.t.sol:AaveKandelGasreqBaseTest_Generic_A_B:test_gasreq_repost_and_post_dual_first_offer_now_empty_offer_list_base_quote_repost_both())
///@dev However, that measurement is for a mocked aave, so a better measurement is 624677 (c.f. for test/strategies/kandel/Kandel.gasreq.t.sol:AaveKandelGasreqBaseTest_Polygon_WETH_DAI:test_gasreq_repost_and_post_dual_first_offer_now_empty_offer_list_quote_base_repost_both())
///@dev but that is with a specific pair of tokens, so not an upper bound.
///@dev With the additional 4000, and rounding up we get 629000.
///@dev This is then used in MangroveJs.s.sol and tests. For deployments we need to inspect token measurements and optimization options, or let this un-optimized, expensive token measurement be an upper bound.

abstract contract CoreKandelGasreqBaseTest is StratTest, OfferGasReqBaseTest {
  GeometricKandel internal kandel;

  bytes32 internal expectedFirOfferMakerData = 0;

  function createKandel() public virtual returns (GeometricKandel);

  function populateKandel() public virtual {
    deal($(this), 10 ether);
    TransferLib.approveToken(base, address(kandel), type(uint).max);
    TransferLib.approveToken(quote, address(kandel), type(uint).max);
    deal($(quote), $(this), 10 ether);
    deal($(base), $(this), 10 ether);

    GeometricKandel.Params memory params;
    params.stepSize = 1;
    params.pricePoints = 2;
    kandel.populateFromOffset{value: 1 ether}({
      from: 0,
      to: params.pricePoints,
      baseQuoteTickIndex0: Tick.wrap(1),
      _baseQuoteTickOffset: 1,
      firstAskIndex: 1,
      bidGives: 1 ether,
      askGives: 1 ether,
      parameters: params,
      baseAmount: 2 ether,
      quoteAmount: 2 ether
    });

    // Make dual live
    TransferLib.approveToken(base, address(mgv), type(uint).max);
    TransferLib.approveToken(quote, address(mgv), type(uint).max);
    mgv.marketOrderByTick(olKey, Tick.wrap(MAX_TICK), 0.5 ether, true);

    // Set gasprice a bit higher to cause provision events during offer update
    setGasprice(mgv.global().gasprice() + 1);

    // Testing the base/quote side with the quote/base offer retracted: kandel.retractOffers(0,1); - yields lower gas consumption and since it requires an extra test contract for cool setup we leave it out.
  }

  function setUpTokens(string memory baseToken, string memory quoteToken) public virtual override {
    super.setUpTokens(baseToken, quoteToken);

    kandel = createKandel();
    populateKandel();
  }

  function test_gasreq_repost_and_post_dual_first_offer_now_empty_offer_list(
    OLKey memory _olKey,
    bool failure,
    uint volume,
    bool expectRepostSelf,
    bool expectLiveDual
  ) internal {
    if (failure) {
      vm.prank(address(kandel));
      TransferLib.approveToken(base, $(mgv), 0);
      TransferLib.approveToken(quote, $(mgv), 0);
    }

    (IMangrove _mgv,,,) = getStored();
    prankTaker(_olKey);
    (uint takerGot,, uint bounty,) = _mgv.marketOrderByTick(_olKey, Tick.wrap(MAX_TICK), volume, true);
    // Measurement 0 is from setUp().
    logGasreqAsGasUsed(1);
    // Verify there are no additional measurements, so we are measuring the right one.
    vm.expectRevert();
    getMeasuredGasused(2);
    assertEq(takerGot == 0, failure, "taker should get some of the offer if not failure");
    if (expectRepostSelf) {
      assertGt(mgv.best(_olKey), 0, "offer should be reposted");
    } else {
      assertEq(mgv.best(_olKey), 0, "offer should not be reposted");
    }
    if (expectLiveDual) {
      assertGt(mgv.best(_olKey.flipped()), 0, "dual offer should be live");
    } else {
      assertEq(mgv.best(_olKey.flipped()), 0, "dual offer should not be live");
    }
    assertEq(bounty != 0, failure, "bounty should be paid for failure");
  }

  function test_gasreq_repost_and_post_dual_first_offer_now_empty_offer_list_base_quote_repost_both() public {
    test_gasreq_repost_and_post_dual_first_offer_now_empty_offer_list(olKey, false, 0.25 ether, true, true);
    printDescription(" - Case: base/quote gasreq for taking offer repost self and dual to now empty book");
  }

  function test_gasreq_repost_and_post_dual_first_offer_now_empty_offer_list_quote_base_repost_both() public {
    test_gasreq_repost_and_post_dual_first_offer_now_empty_offer_list(lo, false, 0.25 ether, true, true);
    printDescription(" - Case: quote/base gasreq for taking offer repost self and dual to now empty book");
  }

  // Compare this to the non-setGasprice version to see the delta caused by hot hotness. This should be then added to tests that need to set gasprice to change scenario.
  function test_gasreq_repost_and_post_dual_first_offer_now_empty_offer_list_base_quote_repost_both_setGasprice()
    public
  {
    setGasprice(mgv.global().gasprice());
    test_gasreq_repost_and_post_dual_first_offer_now_empty_offer_list(olKey, false, 0.25 ether, true, true);
    printDescription(
      " - Case: base/quote gasreq for taking offer repost self and dual to now empty book + setGasPrice prior"
    );
  }

  // Compare this to the non-setAllowances version to see the delta caused by hotness. This should be then added to tests that need to set allowances to change scenario.
  function test_gasreq_repost_and_post_dual_first_offer_now_empty_offer_list_base_quote_repost_both_setAllowances()
    public
  {
    vm.prank(address(kandel));
    TransferLib.approveToken(base, address(mgv), type(uint).max - 42);
    test_gasreq_repost_and_post_dual_first_offer_now_empty_offer_list(olKey, false, 0.25 ether, true, true);
    printDescription(
      " - Case: base/quote gasreq for taking offer repost self and dual to now empty book + set allowance prior"
    );
  }

  // Compare this to the non-setAllowances version to see the delta caused by hotness. This should be then added to tests that need to set allowances to change scenario.
  function test_gasreq_repost_and_post_dual_first_offer_now_empty_offer_list_quote_base_repost_both_setAllowances()
    public
  {
    vm.prank(address(kandel));
    TransferLib.approveToken(quote, address(mgv), type(uint).max - 42);
    test_gasreq_repost_and_post_dual_first_offer_now_empty_offer_list(lo, false, 0.25 ether, true, true);
    printDescription(
      " - Case: quote/base gasreq for taking offer repost self and dual to now empty book + set allowance prior"
    );
  }

  ///@notice fail to repost and update due to high gasprice, remember to add delta for hotness of gasprice. Note: Dual keeps being live as update fails it keeps old values.
  function test_gasreq_repost_and_post_dual_first_offer_now_empty_offer_list_base_quote_repost_both_fails_due_to_gasprice(
  ) public {
    setGasprice(2 ** 26 - 1);
    expectFrom(address(kandel));
    emit LogIncident(lo.hash(), 1, "Kandel/updateOfferFailed", "mgv/insufficientProvision");
    expectFrom(address(kandel));
    emit LogIncident(olKey.hash(), 1, expectedFirOfferMakerData, "mgv/insufficientProvision");
    test_gasreq_repost_and_post_dual_first_offer_now_empty_offer_list(olKey, false, 0.25 ether, false, true);
    printDescription(
      " - Case: base/quote gasreq for taking offer which fails repost self and dual to now empty book due to gasprice"
    );
  }

  ///@notice fail to repost and update due to high gasprice, remember to add delta for hotness of gasprice. Note: Dual keeps being live as update fails it keeps old values.
  function test_gasreq_repost_and_post_dual_first_offer_now_empty_offer_list_quote_base_repost_both_fails_due_to_gasprice(
  ) public {
    setGasprice(2 ** 26 - 1);
    expectFrom(address(kandel));
    emit LogIncident(olKey.hash(), 1, "Kandel/updateOfferFailed", "mgv/insufficientProvision");
    expectFrom(address(kandel));
    emit LogIncident(lo.hash(), 1, expectedFirOfferMakerData, "mgv/insufficientProvision");
    test_gasreq_repost_and_post_dual_first_offer_now_empty_offer_list(lo, false, 0.25 ether, false, true);
    printDescription(
      " - Case: quote/base gasreq for taking offer which fails repost self and dual to now empty book due to gasprice"
    );
  }

  ///@notice fail to deliver (and therefore fail to repost and post dual) due to missing allowance, remember to add delta for hotness of allowance.
  function test_gasreq_delivery_failure_due_to_allowance_base_quote() public {
    vm.prank(address(kandel));
    TransferLib.approveToken(base, address(mgv), 0);
    test_gasreq_repost_and_post_dual_first_offer_now_empty_offer_list(olKey, true, 0.25 ether, false, true);
    printDescription(
      " - Case: base/quote gasreq for taking offer which fails to deliver and thus repost, leaves dual as is"
    );
  }

  ///@notice fail to deliver (and therefore fail to repost and post dual) due to missing allowance, remember to add delta for hotness of allowance.
  function test_gasreq_delivery_failure_due_to_allowance_quote_base() public {
    vm.prank(address(kandel));
    TransferLib.approveToken(quote, address(mgv), 0);
    test_gasreq_repost_and_post_dual_first_offer_now_empty_offer_list(lo, true, 0.25 ether, false, true);
    printDescription(
      " - Case: quote/base gasreq for taking offer which fails to deliver and thus repost, leaves dual as is"
    );
  }
}

abstract contract NoRouterKandelGasreqBaseTest is CoreKandelGasreqBaseTest {
  function createKandel() public virtual override returns (GeometricKandel) {
    description = string.concat(description, " - Kandel");
<<<<<<< HEAD
    return new Kandel({mgv: mgv, olKeyBaseQuote: olKey, gasreq: 500_000});
=======
    return new Kandel({mgv: mgv, olKeyBaseQuote: olKey, gasreq: 500_000, reserveId: address(0)});
>>>>>>> 89a952ce
  }
}

abstract contract AaveKandelGasreqBaseTest is CoreKandelGasreqBaseTest {
  function createKandel() public virtual override returns (GeometricKandel) {
    description = string.concat(description, " - AaveKandel");
    expectedFirOfferMakerData = "IS_FIRST_PULLER";

    IPoolAddressesProvider aave = IPoolAddressesProvider(fork.get("AaveAddressProvider"));
    AavePooledRouter router = new AavePooledRouter(aave);
<<<<<<< HEAD
    AaveKandel aaveKandel = new AaveKandel({
      mgv: mgv,
      olKeyBaseQuote: olKey,
      gasreq: 1_000_000,
      routerParams: Direct.RouterParams({routerImplementation: router, fundOwner: address(this), strict: false})
    });
=======
    AaveKandel aaveKandel = new AaveKandel({mgv: mgv, olKeyBaseQuote: olKey, reserveId: $(this)});

>>>>>>> 89a952ce
    router.bind(address(aaveKandel));
    return aaveKandel;
  }
}

contract NoRouterKandelGasreqBaseTest_Generic_A_B is NoRouterKandelGasreqBaseTest {
  function setUp() public override {
    super.setUpGeneric();
    this.setUpTokens(options.base.symbol, options.quote.symbol);
  }
}

contract NoRouterKandelGasreqBaseTest_Polygon_WETH_DAI is NoRouterKandelGasreqBaseTest {
  function setUp() public override {
    super.setUpPolygon();
    this.setUpTokens("WETH.e", "DAI.e");
  }
}

contract AaveKandelGasreqBaseTest_Polygon_WETH_DAI is AaveKandelGasreqBaseTest {
  function setUp() public override {
    super.setUpPolygon();
    this.setUpTokens("WETH.e", "DAI.e");
  }
}

contract AaveKandelGasreqBaseTest_Generic_A_B is AaveKandelGasreqBaseTest {
  function setUp() public override {
    super.setUpGeneric();
    address aave = address(new PoolAddressProviderMock(dynamic([address(base), address(quote)])));
    fork.set("AaveAddressProvider", aave);
    this.setUpTokens(options.base.symbol, options.quote.symbol);
  }
}<|MERGE_RESOLUTION|>--- conflicted
+++ resolved
@@ -220,11 +220,7 @@
 abstract contract NoRouterKandelGasreqBaseTest is CoreKandelGasreqBaseTest {
   function createKandel() public virtual override returns (GeometricKandel) {
     description = string.concat(description, " - Kandel");
-<<<<<<< HEAD
     return new Kandel({mgv: mgv, olKeyBaseQuote: olKey, gasreq: 500_000});
-=======
-    return new Kandel({mgv: mgv, olKeyBaseQuote: olKey, gasreq: 500_000, reserveId: address(0)});
->>>>>>> 89a952ce
   }
 }
 
@@ -235,17 +231,12 @@
 
     IPoolAddressesProvider aave = IPoolAddressesProvider(fork.get("AaveAddressProvider"));
     AavePooledRouter router = new AavePooledRouter(aave);
-<<<<<<< HEAD
     AaveKandel aaveKandel = new AaveKandel({
       mgv: mgv,
       olKeyBaseQuote: olKey,
       gasreq: 1_000_000,
       routerParams: Direct.RouterParams({routerImplementation: router, fundOwner: address(this), strict: false})
     });
-=======
-    AaveKandel aaveKandel = new AaveKandel({mgv: mgv, olKeyBaseQuote: olKey, reserveId: $(this)});
-
->>>>>>> 89a952ce
     router.bind(address(aaveKandel));
     return aaveKandel;
   }
