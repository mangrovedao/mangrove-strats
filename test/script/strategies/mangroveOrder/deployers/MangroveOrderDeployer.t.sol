// SPDX-License-Identifier:	AGPL-3.0
pragma solidity ^0.8.10;

import {MangroveDeployer} from "mgv_script/core/deployers/MangroveDeployer.s.sol";

<<<<<<< HEAD
import {Test2, Test} from "mgv_lib/Test2.sol";

import {MgvStructs} from "mgv_src/MgvLib.sol";
import {Mangrove} from "mgv_src/Mangrove.sol";
import {MgvReader} from "mgv_src/periphery/MgvReader.sol";
import {MgvCleaner} from "mgv_src/periphery/MgvCleaner.sol";
import {MgvOracle} from "mgv_src/periphery/MgvOracle.sol";
import {IMangrove} from "mgv_src/IMangrove.sol";
import {AbstractRouter} from "mgv_strat_src/strategies/routers/abstract/AbstractRouter.sol";
import {
  MangroveOrderDeployer,
  MangroveOrder
} from "mgv_strat_script/strategies/mangroveOrder/deployers/MangroveOrderDeployer.s.sol";

/**
 * Base test suite for [Chain]MangroveOrderDeployer scripts
 */
abstract contract MangroveOrderDeployerTest is Deployer, Test2 {
  MangroveOrderDeployer mgoDeployer;
  address chief;
=======
contract MangroveOrderDeployerTest is BaseMangroveOrderDeployerTest {
  function setUp() public {
    chief = freshAddress("admin");
>>>>>>> 7b00bb6a

  function test_normal_deploy() public {
    // MangroveOrder - verify mgv is used and admin is chief
    address mgv = fork.get("Mangrove");
    mgoDeployer.innerRun(IMangrove(payable(mgv)), chief);
    MangroveOrder mgoe = MangroveOrder(fork.get("MangroveOrder"));
    address mgvOrderRouter = fork.get("MangroveOrder-Router");

    assertEq(mgoe.admin(), chief);
    assertEq(address(mgoe.MGV()), mgv);
    assertEq(address(mgoe.router()), mgvOrderRouter);
  }
}<|MERGE_RESOLUTION|>--- conflicted
+++ resolved
@@ -2,43 +2,22 @@
 pragma solidity ^0.8.10;
 
 import {MangroveDeployer} from "mgv_script/core/deployers/MangroveDeployer.s.sol";
-
-<<<<<<< HEAD
-import {Test2, Test} from "mgv_lib/Test2.sol";
-
-import {MgvStructs} from "mgv_src/MgvLib.sol";
-import {Mangrove} from "mgv_src/Mangrove.sol";
-import {MgvReader} from "mgv_src/periphery/MgvReader.sol";
-import {MgvCleaner} from "mgv_src/periphery/MgvCleaner.sol";
-import {MgvOracle} from "mgv_src/periphery/MgvOracle.sol";
-import {IMangrove} from "mgv_src/IMangrove.sol";
-import {AbstractRouter} from "mgv_strat_src/strategies/routers/abstract/AbstractRouter.sol";
 import {
   MangroveOrderDeployer,
   MangroveOrder
 } from "mgv_strat_script/strategies/mangroveOrder/deployers/MangroveOrderDeployer.s.sol";
 
-/**
- * Base test suite for [Chain]MangroveOrderDeployer scripts
- */
-abstract contract MangroveOrderDeployerTest is Deployer, Test2 {
-  MangroveOrderDeployer mgoDeployer;
-  address chief;
-=======
+import {BaseMangroveOrderDeployerTest} from "./BaseMangroveOrderDeployer.t.sol";
+
 contract MangroveOrderDeployerTest is BaseMangroveOrderDeployerTest {
   function setUp() public {
     chief = freshAddress("admin");
->>>>>>> 7b00bb6a
 
-  function test_normal_deploy() public {
-    // MangroveOrder - verify mgv is used and admin is chief
-    address mgv = fork.get("Mangrove");
-    mgoDeployer.innerRun(IMangrove(payable(mgv)), chief);
-    MangroveOrder mgoe = MangroveOrder(fork.get("MangroveOrder"));
-    address mgvOrderRouter = fork.get("MangroveOrder-Router");
+    address gasbot = freshAddress("gasbot");
+    uint gasprice = 42;
+    uint gasmax = 8_000_000;
+    (new MangroveDeployer()).innerRun(chief, gasprice, gasmax, gasbot);
 
-    assertEq(mgoe.admin(), chief);
-    assertEq(address(mgoe.MGV()), mgv);
-    assertEq(address(mgoe.router()), mgvOrderRouter);
+    mgoDeployer = new MangroveOrderDeployer();
   }
 }